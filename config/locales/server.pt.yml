# encoding: utf-8
#
# Never edit this file. It will be overwritten when translations are pulled from Transifex.
#
# To work with us on translations, join this project:
# https://www.transifex.com/projects/p/discourse-org/

pt:
  dates:
    short_date_no_year: "D MMM"
    short_date: "D MMM, YYYY"
    long_date: "DD de MMMM de YYYY hh:mm"
  datetime_formats: &datetime_formats
    formats:
      short: "%m-%d-%Y"
      short_no_year: "%B %-d"
      date_only: "%B %-d, %Y"
      long: "%B %-d, %Y, %l:%M%P"
  date:
    month_names: [~, Janeiro, Fevereiro, Março, Abril, Maio, Junho, Julho, Agosto, Setembro, Outubro, Novembro, Dezembro]
    <<: *datetime_formats
  time:
    <<: *datetime_formats
    am: "am"
    pm: "pm"
  title: "Discourse"
  topics: "Tópicos"
  posts: "mensagens"
  loading: "A carregar"
  powered_by_html: 'Desenvolvido por <a href="https://www.discourse.org">Discourse</a>, e melhor visualização com o JavaScript ativado'
  log_in: "Iniciar Sessão"
  submit: "Submeter"
  purge_reason: "Eliminada automaticamente como abandonada, conta desativada"
  disable_remote_images_download_reason: "A transferência remota de imagens foi desativada porque não existe espaço disponível no disco."
  anonymous: "Anónimo"
  remove_posts_deleted_by_author: "Eliminado pelo autor"
  themes:
    bad_color_scheme: "Não é possível atualizar o tema, esquema de cor inválido"
    other_error: "Ocorreu algo de errado ao atualizar o tema"
    error_importing: "Erro ao clonar o repositório de GIT, acesso foi negado ou o repositório não foi encontrado"
    settings_errors:
      invalid_yaml: "O YAML fornecido é inválido"
      data_type_not_a_number: "Tipo de configuração `%{name}` não é suportado. Tipos suportados são `integer`, `bool`, `lista` e `enum`."
      name_too_long: "Existe uma configuração com um nome demasiado longo. O tamanho máximo é 255"
  emails:
    incoming:
      default_subject: "Este tópico precisa de um título"
      show_trimmed_content: "Mostrar conteúdo aparado"
      maximum_staged_user_per_email_reached: "Foi atingido o número máximo de utilizadores temporários criados por e-mail."
      errors:
        empty_email_error: "Acontece quando a informação não processada do email recebido veio em branco."
        no_message_id_error: "Acontece quando o e-mail não tem 'Id. de Mensagem' no cabeçalho."
        auto_generated_email_error: "Acontece quando o cabeçalho 'precedence' é definida como: 'list', 'junk' ou 'auto_reply', ou quando algum cabeçalho contém: 'auto-submitted', 'auto-replied' ou 'auto-generated'."
        no_body_detected_error: "Acontece quando nós não conseguimos extrair um corpo e não existiam anexos."
        inactive_user_error: "Acontece quando o remetente não está ativo."
        bad_destination_address: "Acontece quando nenhum dos endereços de e-mail nos campos Para/Cc/Bcc coincidem com um endereço de e-mail de 'A Receber' configurado."
        strangers_not_allowed_error: "Acontece quando um utilizador tentou criar um novo tópico numa categoria em que não é membro."
        insufficient_trust_level_error: "Acontece quando um utilizador tentou criar um novo tópico numa categoria em que não tem o nível de confiança necessário."
        reply_user_not_matching_error: "Acontece quando uma resposta veio de um endereço de e-mail diferente de onde a notificação foi enviada."
        topic_not_found_error: "Acontece quando é recebida uma resposta, mas que o tópico relacionado foi eliminado."
        topic_closed_error: "Acontece quando é recebida uma resposta, mas que o tópico relacionado foi encerrado."
        bounced_email_error: "A mensagem é um relatório de mensagem redirecionado."
        screened_email_error: "Acontece quando o endereço de e-mail do remetente já foi confirmado."
      unrecognized_error: "Erro Desconhecido"
  errors: &errors
    format: '%{attribute} %{message}'
    messages:
      too_long_validation: "está limitado a %{max} caracteres; inseriu %{length}."
      invalid_boolean: "Valor lógico inválido."
      taken: "já está a ser utilizado"
      accepted: tem que ser aceite
      blank: não pode estar em branco
      present: tem que estar em branco
      confirmation: "não corresponde %{attribute}"
      empty: não pode estar vazio
      equal_to: "tem que ser igual a %{count}"
      even: tem que ser par
      exclusion: está reservado
      greater_than: "tem que ser maior que %{count}"
      greater_than_or_equal_to: "tem que ser maior ou igual a %{count}"
      has_already_been_used: "já foi usado"
      inclusion: não está incluído na lista
      invalid: é inválido
      is_invalid: "parece pouco claro, é uma frase completa?"
      less_than: "tem que ser menos que %{count}"
      less_than_or_equal_to: "tem que ser menos ou igual a %{count}"
      not_a_number: não é um número
      not_an_integer: tem que ser um inteiro
      odd: tem que ser ímpar
      record_invalid: 'A validação falhou: %{errors}'
      restrict_dependent_destroy:
        one: "Não é possível eliminar o registo pois existe um %{record} dependente"
        many: "Não é possível eliminar o registo pois existem %{record} dependentes"
      too_long:
        one: é muito comprido (o máximo é 1 caracter)
        other: é muito comprido (o máximo são %{count} caracteres)
      too_short:
        one: é muito curto (o mínimo é 1 caracter)
        other: é muito curto (o mínimo são %{count} caracteres)
      wrong_length:
        one: tem o comprimento errado (deve ter 1 caracter)
        other: tem o comprimento errado (deve ter %{count} caracteres)
      other_than: "tem que ser diferente de %{count}"
    template:
      body: 'Ocorreram problemas com os seguintes campos:'
      header:
        one: 1 erro impediu este %{model} de ser gravado
        other: '%{count} erros impediram este %{model} de ser gravado'
    embed:
      load_from_remote: "Ocorreu um erro no carregamento dessa mensagem."
    site_settings:
      min_username_length_exists: "Não pode definir o comprimento mínimo do nome de utilizador acima do nome de utilizador mais curto."
      min_username_length_range: "Não pode definir o mínimo acima do máximo."
      max_username_length_exists: "Não pode definir o comprimento máximo do nome de utilizador abaixo do nome de utilizador mais longo."
      max_username_length_range: "Não pode definir o máximo abaixo do mínimo."
      default_categories_already_selected: "Não pode selecionar uma categoria usada noutra lista."
      s3_upload_bucket_is_required: "Não pode ativar carregamentos para o S3 excepto se tiver fornecido o 's3_upload_bucket'."
  activemodel:
    errors:
      <<: *errors
  invite:
    not_found: "O seu código de convite é inválido. Por favor, contacte o administrador do site."
  bulk_invite:
    file_should_be_csv: "O ficheiro carregado deve ser do formato CSV."
    error: "Ocorreu um erro ao carregar esse ficheiro. Por favor tente mais tarde."
  topic_invite:
    user_exists: "Pedimos desculpa, esse utilizador já foi convidado. Pode convidar um utilizador para um tópico apenas uma vez."
  backup:
    operation_already_running: "Existe atualmente uma operação em execução. Neste momento não é possível iniciar um novo trabalho. "
    backup_file_should_be_tar_gz: "O ficheiro da cópia de segurança deve ser um arquivo .tar.gz"
    not_enough_space_on_disk: "Não existe espaço suficiente no disco para carregar esta cópia de segurança."
    invalid_filename: "O nome da cópia de segurança contém carácteres inválidos. Cáracteres válidos são a-z 0-9 . - _."
  not_logged_in: "Necessita de ter sessão iniciada para fazer isso."
  not_found: "O URL ou recurso pedido não foi encontrado."
  invalid_access: "Não tem permissões para visualizar o recurso pedido."
  read_only_mode_enabled: "Este sítio encontra-se no modo só de leitura. As interações estão desativadas."
  reading_time: "Tempo de leitura"
  likes: "Gostos"
  too_many_replies:
    one: Pedimos desculpa mas novos utilizadores estão temporariamente limitados a 1 resposta no mesmo tópico.
    other: Pedimos desculpa mas novos utilizadores estão temporariamente limitados a %{count} respostas no mesmo tópico.
  embed:
    start_discussion: "Iniciar Discussão"
    continue: "Continuar Discussão"
    error: "Erro de Integração"
    no_hosts: "Não foram configurados anfitriões para incorporar."
    configure: "Configurar Integração"
    more_replies:
      one: mais 1 resposta
      other: mais %{count} respostas
    loading: "A carregar Discussão..."
    permalink: "Hiperligação Permanente"
    imported_from: "Este é um tópico de discussão de acompanhamento para a entrada original em %{link}"
    in_reply_to: "▶ %{username}"
    replies:
      one: 1 resposta
      other: '%{count} respostas'
  no_mentions_allowed: "Pedimos desculpa, não pode mencionar outros utilizadores."
  too_many_mentions:
    one: Pedimos desculpa, pode mencionar apenas 1 outro utilizador numa mensagem.
    other: Pedimos desculpa, pode mencionar apenas %{count} outros utilizadores numa mensagem.
  no_mentions_allowed_newuser: "Pedimos desculpa, novos utilizadores não podem mencionar outros utilizadores."
  too_many_mentions_newuser:
    one: Pedimos desculpa, novos utilizadores podem mencionar apenas 1 outro utilizador numa mensagem.
    other: Pedimos desculpa, novos utilizadores podem mencionar apenas %{count} utilizadores numa mensagem.
  no_images_allowed: "Pedimos desculpa, novos utilizadores não podem colocar imagens nas mensagens."
  too_many_images:
    one: Pedimos desculpa, novos utilizadores podem colocar apenas 1 imagem numa mensagem.
    other: Pedimos desculpa, novos utilizadores podem colocar apenas %{count} imagens numa mensagem.
  no_attachments_allowed: "Pedimos desculpa, novos utilizadores não podem colocar anexos nas mensagens."
  too_many_attachments:
    one: Pedimos desculpa, novos utilizadores podem colocar apenas 1 anexo numa mensagem.
    other: Pedimos desculpa, novos utilizadores podem colocar apenas %{count} anexos numa mensagem.
  no_links_allowed: "Pedimos desculpa, novos utilizadores não podem colocar hiperligações nas mensagens."
  too_many_links:
    one: Pedimos desculpa, novos utilizadores podem colocar apenas 1 hiperligação numa mensagem.
    other: Pedimos desculpa, novos utilizadores podem colocar apenas %{count} hiperligações numa mensagem.
  spamming_host: "Pedimos desculpa, não pode colocar uma hiperligação para esse servidor."
  user_is_suspended: "Utilizadores suspensos não têm permissão para publicar."
  topic_not_found: "Algo de errado ocorreu. Talvez este tópico tenha sido fechado ou eliminado enquanto olhava para ele?"
  not_accepting_pms: "Desculpe, de momento, %{username} não está a aceitar mensagens."
  max_pm_recepients: "Desculpe, pode enviar uma mensagem para um máximo de %{recipients_limit}destinatários."
  just_posted_that: "é demasiado semelhante ao que publicaste recentemente"
  invalid_characters: "contem caracteres inválidos"
  is_invalid: "parece pouco claro, é uma frase completa?"
  next_page: "próxima página →"
  prev_page: "← página anterior"
  page_num: "Página %{num}"
  home_title: "Início"
  topics_in_category: "Tópicos na categoria '%{category}'"
  rss_posts_in_topic: "Feed RSS de '%{topic}'"
  rss_topics_in_category: "Feed RSS dos tópicos da categoria '%{category}'"
  author_wrote: "%{author} escreveu:"
  num_posts: "Mensagens:"
  num_participants: "Participantes:"
  read_full_topic: "Ler tópico completo"
  private_message_abbrev: "Msg"
  rss_description:
    latest: "Tópicos recentes"
    hot: "Tópicos quentes"
    top: "Melhores tópicos"
    top_all: "Melhores tópicos de todos os tempos"
    top_yearly: "Melhores tópicos do ano"
    top_quarterly: "Melhores tópicos do trimestre"
    top_monthly: "Melhores tópicos do mês"
    top_weekly: "Melhores tópicos da semana"
    top_daily: "Melhores tópicos do dia"
    posts: "Últimas mensagens"
    group_posts: "Mensagens recentes em %{group_name}"
    group_mentions: "Menções recentes em %{group_name}"
    user_posts: "Mensagens recentes criadas por @%{username}"
    user_topics: "Tópicos recentes criados por @%{username}"
    tag: "Tópicos etiquetados"
  too_late_to_edit: "Essa mensagem foi criada há muito tempo. Já não pode ser editada ou apagada."
  revert_version_same: "A versão actual é o mesma versão para a qual está a tentar reverter."
  excerpt_image: "imagem"
  queue:
    delete_reason: "Eliminado através da fila de moderação de mensagens"
  groups:
    errors:
      can_not_modify_automatic: "Não pode modificar um grupo automático"
      invalid_domain: "'%{domain}' não é um domínio válido."
      invalid_incoming_email: "'%{email}' não é um endereço de email válido."
      email_already_used_in_group: "'%{email}' já é utilizado pelo grupo '%{group_name}'."
      email_already_used_in_category: "'%{email}' já é utilizado pela categoria '%{category_name}'."
      cant_allow_membership_requests: "Não pode permitir pedidos de adesão para um grupo sem quaisquer donos."
    default_names:
      everyone: "todos"
      admins: "administradores"
      moderators: "moderadores"
      staff: "pessoal"
      trust_level_0: "nivel_de_confianca_0"
      trust_level_1: "nivel_de_confianca_1"
      trust_level_2: "nivel_de_confianca_2"
      trust_level_3: "nivel_de_confianca_3"
      trust_level_4: "nivel_de_confianca_4"
    request_membership_pm:
      title: "Pedido de Adesão para @%{group_name}"
  education:
    until_posts:
      one: 1 mensagem
      other: '%{count} mensagens'
    'new-topic': |
      Bem-vindo a %{site_name} &mdash; **obrigado por começar uma nova conversação!**

      - O título parece-lhe interessante se o ler em voz alto? É um bom resumo?

      - Quem estaria interessado no mesmo? Porque é importante? Que tipo de respostas pretende?

      - Inclua palavras usadas com frequência no seu tópico para que outros possam *encontrá-lo*. Para agrupar o seu tópico com tópicos relacionados, selecione a categoria.

      Para mais, [verifique as orientações da comunidade](/guidelines). Este painel irá aparecer apenas para o seu primeiro %{education_posts_text}.
    'new-reply': |
      Bem-vindo a %{site_name} &mdash; **obrigado por contribuir!**

      - A sua resposta melhora de alguma maneira esta conversação?

      - Seja gentil com os restantes membros da comunidade.

      - Críticas construtivas são bem-vindas, mas critique *ideias*, não pessoas.

      Para mais, [verifique as orientações da comunidade](/guidelines). Este painel irá aparecer apenas para o seu primeiro %{education_posts_text}.
  activerecord:
    attributes:
      category:
        name: "Nome da Categoria"
      topic:
        title: 'Título'
        featured_link: 'Ligação Destacada'
      post:
        raw: "Corpo"
      user_profile:
        bio_raw: "Sobre Mim"
    errors:
      <<: *errors
      models:
        topic:
          attributes:
            base:
              too_many_users: "Apenas pode enviar avisos a um utilizador de cada vez."
              no_user_selected: "Tem que selecionar um utilizador válido."
            featured_link:
              invalid: "é inválida. URL deve incluir http:// ou https://."
              invalid_category: "não pode ser editada nesta categoria."
        user:
          attributes:
            password:
              common: "é uma das 10000 palavras-passe mais comuns. Por favor use uma palavra-passe mais segura."
              same_as_username: "é a mesma que o seu nome de utilizador. Por favor utilize uma palavra-passe mais segura."
              same_as_email: "é a mesma que o seu email. Por favor utilize uma palavra-passe mais segura."
              same_as_current: "é a mesma que a sua palavra-passe atual."
              unique_characters: "tem demasiados carateres repetidos. Por favor, utilize uma palavra-passe mais segura."
            ip_address:
              signup_not_allowed: "A inscrição não é permitida através desta conta."
        color_scheme_color:
          attributes:
            hex:
              invalid: "não é uma cor válida"
        post_reply:
          base:
            different_topic: "A publicação e a resposta devem pertencer ao mesmo tópico."
        web_hook:
          attributes:
            payload_url:
              invalid: "URL inválido. O URL deve incluir http:// ou https://. E espaços não são permitidos."
        custom_emoji:
          attributes:
            name:
              taken: já está a ser utilizado por outro emoji
        topic_timer:
          attributes:
            execute_at:
              in_the_past: "deve estar no futuro."
        watched_word:
          attributes:
            word:
              too_many: "Demasiadas palavras para essa ação"
  user_profile:
    no_info_other: "<div class='missing-profile'>%{name} ainda não colocou nada no campo Sobre Mim</div>"
  vip_category_name: "Salão"
  vip_category_description: "Uma categoria exclusiva para membros de Nível de Confiança 3 ou superior."
  meta_category_name: "Comentários sobre o Sítio"
  meta_category_description: "Discussão sobre este sítio, a sua organização, como funciona, e como podemos melhorá-lo."
  staff_category_name: "Pessoal"
  staff_category_description: "Categoria privada para discussões do pessoal. Os tópicos estão apenas visíveis para administradores e moderadores."
  assets_topic_title: "Ativos para o desenho do site"
  discourse_welcome_topic:
    title: "Bem-vindo ao Discourse"
  lounge_welcome:
    title: "Bem-vindo ao Salão"
    body: |2+

        Parabéns! :confetti_ball:

        Se consegue ver este tópico, então é porque foi recentemente promovido a **habitual** (Nível de Confiança 3).

        Pode agora &hellip;

        * Editar o título de qualquer tópico
        * Modificar a categoria de qualquer tópico
        * Ter todas as suas hiperligações a serem seguidas ([nãoseguimento automático](http://en.wikipedia.org/wiki/Nofollow) é removido)
        * Aceder a um salão privado de categorias, apenas visível a utilizadores com Nível de Confiança 3 ou superior
        * Esconder spam com uma única sinalização

        Aqui está a [lista actual de membros habituais](/badges/3/regular). Certifique-se que diz olá.

        Obrigado por ser uma parte importante na nossa comunidade!

        (Para mais informação acerca dos Níveis de Confiança, [veja este tópico][confiança]. Por favor tenha conhecimento que apenas membros que continuam a corresponder aos requisitos ao longo do tempo, irão manter-se habituais.)

<<<<<<< HEAD
      [confiança]: https://meta.discourse.org/t/what-do-user-trust-levels-do/4924
=======
        [confiança]: https://meta.discourse.org/t/what-do-user-trust-levels-do/4924

>>>>>>> dee9af28
  category:
    topic_prefix: "Acerca da categoria %{category}"
    replace_paragraph: "(Substitua este primeiro parágrafo com uma breve descrição da sua nova categoria. Este guia irá aparecer na área de seleção da categoria, por isso tente mantê-lo abaixo dos 200 caracteres. **Até editar esta descrição ou criar tópicos, esta categoria não irá aparecer na página das categorias.**)"
    post_template: "%{replace_paragraph}\n\nUtilize os seguintes parágrafos para uma descrição mais longa, ou para estabelecer orientações ou regras da categoria:\n\n- Porque devem as pessoas utilizar esta categoria? Para que serve?\n\n- No que difere ao certo em relação às outras categorias que já temos?\n\n- O que devem conter, de maneira geral, os tópicos desta categoria?\n\n- Precisamos desta categoria? Podemos uni-la com outra categoria, ou subcategoria?\n"
    errors:
      uncategorized_parent: "Sem categoria não podem ter categorias de nível superior"
      self_parent: "Uma subcategoria não pode ser superior a ela própria"
      depth: "Não pode juntar uma subcategoria dentro de outra"
      invalid_email_in: "'%{email}' não é um endereço de email válido."
      email_already_used_in_group: "'%{email}' já é utilizado pelo grupo '%{group_name}'."
      email_already_used_in_category: "'%{email}' já é utilizado pela categoria '%{category_name}'."
    cannot_delete:
      uncategorized: "Não é possível eliminar Sem Categoria"
      has_subcategories: "Não é possível eliminar esta categoria porque contém sub-categorias."
      topic_exists:
        one: Não é possível eliminar esta categoria porque contém 1 tópico. O tópico mais antigo é  %{topic_link}.
        other: Não é possível eliminar esta categoria porque contém %{count} tópicos. O tópico mais antigo é  %{topic_link}.
      topic_exists_no_oldest: "Não é possível eliminar esta categoria porque a contagem de tópicos é de %{count}."
    uncategorized_description: "Tópicos que não precisam de uma categoria ou que não se encaixam em nenhuma outra categoria existente."
  trust_levels:
    newuser:
      title: "novo utilizador"
    basic:
      title: "utilizador básico"
    member:
      title: "membro"
    regular:
      title: "habitual"
    leader:
      title: "líder"
    change_failed_explanation: "Tentou despromover %{user_name} para '%{new_trust_level}'. Contudo o Nível de Confiança é atualmente '%{current_trust_level}'. %{user_name} irá permanecer em '%{current_trust_level}' - se deseja despromover o utilizador, bloqueie o Nível de Confiança primeiro"
  rate_limiter:
    hours:
      one: 1 hora
      other: '%{count} horas'
    minutes:
      one: 1 minuto
      other: '%{count} minutos'
    seconds:
      one: 1 segundo
      other: '%{count} segundos'
  datetime:
    distance_in_words:
      half_a_minute: "< 1m"
      less_than_x_seconds:
        one: < 1s
        other: < %{count}s
      x_seconds:
        one: 1s
        other: '%{count}s'
      less_than_x_minutes:
        one: < 1m
        other: < %{count}m
      x_minutes:
        one: 1m
        other: '%{count}m'
      about_x_hours:
        one: 1h
        other: '%{count}h'
      x_days:
        one: 1d
        other: '%{count}d'
      about_x_months:
        one: 1mês
        other: '%{count}mês'
      x_months:
        one: 1mês
        other: '%{count}mês'
      about_x_years:
        one: 1ano
        other: '%{count}anos'
      over_x_years:
        one: '> 1ano'
        other: '> %{count}anos'
      almost_x_years:
        one: 1ano
        other: '%{count}anos'
    distance_in_words_verbose:
      half_a_minute: "mesmo agora"
      less_than_x_seconds:
        one: mesmo agora
        other: mesmo agora
      x_seconds:
        one: 1 segundo atrás
        other: '%{count} segundos atrás'
      less_than_x_minutes:
        one: menos de 1 minuto atrás
        other: menos de %{count} minutos atrás
      x_minutes:
        one: 1 minuto atrás
        other: '%{count} minutos atrás'
      about_x_hours:
        one: 1 hora atrás
        other: '%{count} horas atrás'
      x_days:
        one: 1 dia atrás
        other: '%{count} dias atrás'
      about_x_months:
        one: há cerca de 1 mês atrás
        other: há cerca de %{count} meses atrás
      x_months:
        one: 1 mês atrás
        other: '%{count} meses atrás'
      about_x_years:
        one: há cerca de 1 ano atrás
        other: há cerca %{count} anos atrás
      over_x_years:
        one: há mais de 1 ano atrás
        other: há mais de %{count} anos atrás
      almost_x_years:
        one: há quase 1 ano atrás
        other: há quase %{count} anos atrás
  password_reset:
    no_token: "Desculpe, essa hiperligação para alterar a palavra-passe é muito antiga. Selecione o botão Iniciar Sessão e utilize 'Esqueci a minha palavra-passe' para obter uma nova hiperligação."
    choose_new: "Escolha uma nova palavra-passe"
    choose: "Escolha uma palavra-passe"
    update: 'Atualizar Palavra-passe'
    save: 'Definir Palavra-passe'
    title: 'Redefinir Palavra-passe'
    success: "A sua palavra-passe foi alterada com sucesso e está agora ligado."
    success_unapproved: "Palavra-passe modificada com sucesso."
  change_email:
    confirmed: "O seu email foi atualizado."
    please_continue: "Continuar para %{site_name}"
    error: "Ocorreu um erro ao alterar o seu endereço de email. Talvez o endereço já esteja a ser utilizado?"
    error_staged: "Ocorreu um erro ao alterar o seu endereço de email. O endereço de email já está a ser utilizado por um utilizador temporário."
    already_done: "Pedimos desculpa, mas esta hiperligação de confirmação já não é valida. Talvez o seu email já tenha sido alterado?"
    authorizing_old:
      title: "Obrigado por confirmar o seu endereço de email actual."
      description: "Estamos a enviar um email para o seu novo endereço para confirmação."
  activation:
    action: "Clique aqui para ativar a sua conta"
    already_done: "Pedimos desculpa, esta hiperligação de confirmação já não está válida. Talvez a sua conta já esteja ativa?"
    please_continue: "A sua nova conta foi confirmada; será redirecionado para a página principal."
    continue_button: "Continuar para %{site_name}"
    welcome_to: "Bem-vindo a %{site_name}!"
    approval_required: "Um moderador tem que aprovar a sua conta antes de poder aceder a este fórum. Irá receber um email quando a sua conta for aprovada!"
    missing_session: "Não conseguimos detectar se a sua conta foi criada, pelo que pedimos que confirme que tem os cookies permitidos."
    activated: "Desculpe, esta conta já foi ativada."
    admin_confirm:
      title: "Confirmar Conta de Administrador"
      description: "Tem a certeza que deseja que o <b>%{target_username}</b> seja um administrador?"
      grant: "Conceder Acesso de Administrador"
      complete: "<b>%{target_username}</b> é agora um administrador."
      back_to: "Voltar para %{title}"
  post_action_types:
    off_topic:
      title: 'Fora de Contexto'
      description: 'Esta mensagem não é relevante para a discussão corrente, conforme definido pelo título e pela primeira mensagem, e provavelmente deverá ser transferida para outro tópico.'
      short_description: 'Não é relevante para a discussão'
      long_form: 'sinalizou isto como fora de contexto'
    spam:
      title: 'Spam'
      short_description: 'É um anúncio ou vandalismo'
      long_form: 'sinalizou isto como spam'
      email_title: '"%{title}" foi sinalizado como spam'
      email_body: "%{link}\n\n%{message}"
    inappropriate:
      title: 'Inapropriado'
      description: 'Esta mensagem contém conteúdo que uma pessoa sensata iria considerar ofensivo, abusivo, ou como uma violação das <a href="/guidelines"> orientações da nossa comunidade</a>.'
      short_description: 'Uma violação das <a href="/guidelines">nossas linhas diretrizes comunitárias</a>'
      long_form: 'sinalizou isto como inapropriado'
    notify_user:
      title: 'Enviar uma mensagem a @{{username}}'
      long_form: 'utilizador com mensagens'
      email_title: 'A sua mensagem em "%{title}"'
      email_body: "%{link}\n\n%{message}"
    notify_moderators:
      title: "Algo Mais"
      description: 'Esta mensagem requer a atenção do pessoal por outra razão não listada acima.'
      short_description: 'Requer a atenção da equipa por outra razão'
      long_form: 'marcou isto para ser alvo da atenção do pessoal'
      email_title: 'Uma mensagem em "%{title}" requer a atenção do pessoal'
      email_body: "%{link}\n\n%{message}"
    bookmark:
      title: 'Adicionar Marcador'
      description: 'Adicionar um marcador a esta mensagem'
      short_description: 'Adicionar esta publicação aos marcadores'
      long_form: 'adicionou um marcador a esta mensagem'
    like:
      title: 'Gostar'
      description: 'Gostar desta mensagem'
      short_description: 'Gostar desta publicação'
      long_form: 'gostou disto'
    vote:
      title: 'Votar'
      description: 'Votar nesta mensagem'
      short_description: 'Vote para esta publicação'
      long_form: 'votou nesta mensagem'
  user_activity:
    no_bookmarks:
      self: "Não tem publicações marcadas, marcar publicações permite-lhe aceder-lhes facilmente mais tarde."
      others: "Sem marcadores."
    no_likes_given:
      self: "Ainda não gostou de nenhuma publicação."
      others: "Sem publicações gostadas."
  topic_flag_types:
    spam:
      title: 'Spam'
      description: 'Este tópico é um anúncio. Não é útil ou relevante para este sítio, apenas promocional na sua natureza.'
      long_form: 'sinalizou isto como spam'
    inappropriate:
      title: 'Inapropriado'
      description: 'Este tópico contém conteúdo que uma pessoa sensata consideraria ofensivo, abusivo ou como uma violação das <a href="/guidelines">orientações da nossa comunidades</a>.'
      long_form: 'sinalizou isto como inapropriado'
    notify_moderators:
      title: "Algo Mais"
      description: 'Este tópico requer a atenção geral do pessoal baseado nas <a href="/guidelines">orientações</a>, <a href="%{tos_url}">Termos e Condições</a>, ou por outra razão não listada acima.'
      long_form: 'sinalizou isto para obter a atenção do moderador'
      email_title: 'O tópico "%{title}" requer a atenção do moderador'
      email_body: "%{link}\n\n%{message}"
  flagging:
    user_must_edit: '<p>Esta mensagem foi sinalizada pela comunidade e está temporariamente oculta.</p>'
  archetypes:
    regular:
      title: "Tópico Habitual"
    banner:
      title: "Tópico de Faixa"
      message:
        make: "Este tópico é agora uma faixa. Aparecerá no topo de cada página até ser dispensado pelo utilizador."
        remove: "Este tópico já não é uma faixa. Deixará de aparecer no topo de cada página."
  unsubscribed:
    title: "Subscrição cancelada!"
    topic_description: "Para re-subscrever a %{link}, use o controle de notificação no fundo ou à direita do tópico."
  unsubscribe:
    title: "Cancelar subscrição"
    stop_watching_topic: "Parar de vigiar este tópico, %{link}"
    mute_topic: "Silenciar todas as notificações para este tópico, %{link}"
    unwatch_category: "Deixar de seguir todos os tópicos em %{category}"
    mailing_list_mode: "Desligar modo de lista de distribuição"
    disable_digest_emails: "Parar envio de emails de resumo"
    all: "Não me mandar email de %{sitename}"
    different_user_description: "Está ligado como um utilizador diferente do que aquele para o qual enviamos email. Por favor saia, ou entre em modo anónimo, e tente novamente."
    not_found_description: "Pedimos desculpa, não conseguimos cancelar a sua subscrição. É possível que a ligação no seu email tenha expirado?"
    log_out: "Sair"
  user_api_key:
    title: "Autorizar o acesso da aplicação"
    authorize: "Autorizar"
    read: "ler"
    read_write: "ler/escrever"
    description: "\"%{application_name}\" está a requerer o seguinte acesso à sua conta:"
    no_trust_level: "Desculpe, não tem o nível de confiança requerido para aceder à API de utilizador"
    generic_error: "Desculpe, não somos capazes de gerar chaves  API de uitlizador, esta funcionalidade poderá estar desactivada pela administração do site"
    scopes:
      message_bus: "Actualizações ao vivo"
      notifications: "Ler e remover notificações"
      push: "Enviar notificações para serviços externos"
      session_info: "Ler info da sessão de utilizador"
      read: "Ler todos"
      write: "Escrever todos"
  reports:
    visits:
      title: "Visitas do Utilizador"
      xaxis: "Dia"
      yaxis: "Número de visitas"
    signups:
      xaxis: "Dia"
    profile_views:
      title: "Vistas do Perfil de Utilizador"
      xaxis: "Dia"
      yaxis: "Número de perfis de utilizador vistos"
    topics:
      title: "Tópicos"
      xaxis: "Dia"
      yaxis: "Número de novos tópicos"
    posts:
      title: "Mensagens"
      xaxis: "Dia"
      yaxis: "Número de novas mensagens"
    likes:
      title: "Gostos"
      xaxis: "Dia"
      yaxis: "Número de novos gostos"
    flags:
      title: "Sinalizações"
      xaxis: "Dia"
      yaxis: "Número de sinalizações"
    bookmarks:
      title: "Marcadores"
      xaxis: "Dia"
      yaxis: "Número de novos marcadores"
    starred:
      title: "Favoritos"
      xaxis: "Dia"
      yaxis: "Número de novos tópicos favoritos"
    users_by_trust_level:
      title: "Utilizadores por Nível de Confiança"
      xaxis: "Nível de Confiança"
      yaxis: "Número de Utilizadores"
    emails:
      title: "Emails Enviados"
      xaxis: "Dia"
      yaxis: "Número de Emails"
    user_to_user_private_messages:
      xaxis: "Dia"
      yaxis: "Número de mensagens"
    system_private_messages:
      title: "Sistema"
      xaxis: "Dia"
      yaxis: "Número de mensagens"
    moderator_warning_private_messages:
      title: "Alerta ao Moderador"
      xaxis: "Dia"
      yaxis: "Número de mensagens"
    notify_moderators_private_messages:
      title: "Notificação aos Moderadores"
      xaxis: "Dia"
      yaxis: "Número de mensagens"
    notify_user_private_messages:
      title: "Notificar o Uilizador"
      xaxis: "Dia"
      yaxis: "Número de mensagens"
    top_referrers:
      title: "As Melhores Referências"
      xaxis: "Utilizador"
      num_clicks: "Cliques"
      num_topics: "Tópicos"
    top_traffic_sources:
      title: "As Melhores Fontes de Tráfego"
      xaxis: "Domínio"
      num_clicks: "Cliques"
      num_topics: "Tópicos"
      num_users: "Utilizadores"
    top_referred_topics:
      title: "Os Melhores Tópicos Referenciados"
      xaxis: "Tópico"
      num_clicks: "Cliques"
    page_view_anon_reqs:
      title: "Anónimo"
      xaxis: "Dia"
      yaxis: "Vistas de Página Anónimas"
    page_view_logged_in_reqs:
      title: "Com Sessão Iniciada"
      xaxis: "Dia"
      yaxis: "Vistas de Página Ligadas"
    page_view_crawler_reqs:
      title: "Rastreador Web"
      xaxis: "Dia"
      yaxis: "Vistas de Página de Web Crawler"
    page_view_total_reqs:
      xaxis: "Dia"
      yaxis: "Total de Vistas de Página"
    page_view_logged_in_mobile_reqs:
      title: "Vistas de Página Ligadas"
      xaxis: "Dia"
      yaxis: "Vistas de Página Ligadas Móveis"
    page_view_anon_mobile_reqs:
      title: "Vistas de Página Anónimas"
      xaxis: "Dia"
      yaxis: "Vistas de Página Anónimas Móveis"
    http_background_reqs:
      title: "Fundo"
      xaxis: "Dia"
      yaxis: "Pedidos usados para atualização e acompanhamento ao vivo"
    http_2xx_reqs:
      title: "Status 2xx (OK)"
      xaxis: "Dia"
      yaxis: "Pedidos bem-sucedidos (Status 2xx)"
    http_3xx_reqs:
      title: "HTTP 3xx (Redirecionar)"
      xaxis: "Dia"
      yaxis: "Pedidos de Redirecionamento (Status 3xx)"
    http_4xx_reqs:
      title: "HTTP 4xx (Erro do Cliente)"
      xaxis: "Dia"
      yaxis: "Erros de Cliente (Status 4xx)"
    http_5xx_reqs:
      title: "HTTP 5xx (Erro de Servidor)"
      xaxis: "Dia"
      yaxis: "Erros de Servidor (Estado 5xx)"
    http_total_reqs:
      title: "Total"
      xaxis: "Dia"
      yaxis: "Total de pedidos"
    time_to_first_response:
      title: "Tempo para a próxima resposta"
      xaxis: "Dia"
      yaxis: "Tempo médio (horas)"
    topics_with_no_response:
      title: "Tópicos sem resposta"
      xaxis: "Dia"
      yaxis: "Total"
    mobile_visits:
      title: "Visitas de Utilizadores"
      xaxis: "Dia"
      yaxis: "Número de visitas"
  dashboard:
    rails_env_warning: "O seu servidor está a executar em modo %{env}."
    host_names_warning: "O ficheiro config/database.yml está a utilizar o nome do servidor local por defeito. Modifique para usar o nome do servidor do seu sítio."
    gc_warning: 'O seu servidor está a utilizar a recolha de lixo do ruby com os parâmetros por defeito, os quais não irão propocionar a melhor performance. Leia este tópico sobre ajuste de performance: <a href="http://meta.discourse.org/t/tuning-ruby-and-rails-for-discourse/4126" target="_blank">Afinar Ruby and Rails para o Discourse</a>.'
    sidekiq_warning: 'Sidekiq não está em execução. Muitas tarefas, como envio de emails, são executadas de forma assíncrona pelo sidekiq. Por favor certifique-se de que pelo menos um processo sidekiq está em execução. <a href="https://github.com/mperham/sidekiq" target="_blank">Aprenda sobre Sidekiq aqui</a>.'
    queue_size_warning: 'O número de trabalhos na fila é %{queue_size}, o que é alto. Isto pode indicar um problema com o(s) processo(s) Sidekiq, ou pode necessitar de adicionar mais trabalhadores Sidekiq.'
    memory_warning: 'O seu servidor está a executar com menos de 1 GB de memória total. Pelo menos 1 GB é a quantidade de memória recomendada.'
    google_oauth2_config_warning: 'O servidor está configurado para permitir inscrever-se e entrar com o Google OAuth2 (enable_google_oauth2_logins), mas o id e os valores privados do cliente não estão configurados. Vá   <a href="/admin/site_settings">às Configurações do Sítio</a> e atualize as definições. <a href="https://meta.discourse.org/t/configuring-google-login-for-discourse/15858" target="_blank">Veja este guia para saber mais</a>.'
    facebook_config_warning: 'O servidor está configurado para permitir inscrever-se e entrar com o Facebook (enable_facebook_logins), mas o id e os valores privados da aplicação não estão configurados. Vá  <a href="/admin/site_settings">às Configurações do Sítio</a> e atualize as definições. <a href="https://meta.discourse.org/t/configuring-facebook-login-for-discourse/13394" target="_blank">Veja este guia para saber mais</a>.'
    twitter_config_warning: 'O servidor está configurado para permitir inscrever-se e entrar com o Twitter (enable_twitter_logins), mas a chave e os valores privados não estão configurados. Vá <a href="/admin/site_settings">às Configurações do Sítio</a> e atualize as definições. <a href="https://meta.discourse.org/t/configuring-twitter-login-for-discourse/13395" target="_blank">Veja este guia para saber mais</a>.'
    github_config_warning: 'O servidor está configurado para permitir inscrever-se e entrar com o GitHub (enable_github_logins), mas o id e valores privados do cliente não estão configurados. Vá <a href="/admin/site_settings">às Configurações do Sítio</a> e atualize as definições. <a href="https://meta.discourse.org/t/configuring-github-login-for-discourse/13745" target="_blank">Veja este guia para saber mais</a>.'
    image_magick_warning: 'O servidor está configurado para criar miniaturas de imagens grandes, mas o ImageMagick não está instalado. Instale o ImageMagick utilizando o seu gestor de pacotes favorito ou <a href="http://www.imagemagick.org/script/binary-releases.php" target="_blank">transfira a última versão</a>.'
    failing_emails_warning: 'Há %{num_failed_jobs} tarefas de email que falharam. Verifique o seu app.yml e assegure-se que as configurações do servidor de email estão corretas. <a href="/sidekiq/retries" target="_blank"> Veja as tarefas que falharam no Sidekiq</a>.'
    subfolder_ends_in_slash: "A configuração da sua sub-página está incorreta; o DISCOURSE_RELATIVE_URL_ROOT termina com um traço."
    email_polling_errored_recently:
      one: A consulta automática de emails gerou um erro nas últimas 24 horas. Consulte em <a href='/logs' target='_blank'>os registos</a> para mais detalhes.
      other: A consulta automática de emails gerou %{count} erros nas últimas 24 horas. Consulte em <a href='/logs' target='_blank'>os registos</a> para mais detalhes.
    bad_favicon_url: "Não estamos a conseguir carregar o favicon. Por favor, confirme a sua configuração favicon_url nas  <a href='/admin/site_settings'>Configurações do sítio</a>."
    poll_pop3_timeout: "A tentativa de ligação ao servidor POP3 está a ultrapassar o tempo máximo. O email da caixa de entrada não pôde ser obtido. Por favor verifique a sua <a href='/admin/site_settings/category/email'>configuração de POP3</a> e fornecedor de serviço internet."
    poll_pop3_auth_error: "A tentativa de ligação ao servidor POP3 está a falhar por motivos de erro de autenticação. Por favor verifique a sua <a href='/admin/site_settings/category/email'>configuração de POP3</a>."
  site_settings:
    censored_words: "Palavras que serão automaticamente substituídas por &#9632;&#9632;&#9632;&#9632;"
    delete_old_hidden_posts: "Eliminar automaticamente quaisquer mensagens ocultas que permaneçam escondidas por mais de 30 dias."
    allow_user_locale: "Permitir aos utilizadores escolherem a sua própria língua preferencial para a interface."
    set_locale_from_accept_language_header: "defina a língua de interface para utilizadores anónimos com base nos cabeçalhos de língua dos seus navegadores. (EXPERIMENTAL, não funciona com cache anónima)"
    min_post_length: "Tamanho mínimo permitido por mensagem, em caracteres"
    min_first_post_length: "Tamanho mínimo permitido para a primeira mensagem (corpo do tópico), em caracteres"
    max_post_length: "Tamanho máximo permitido por mensagem, em caracteres"
    topic_featured_link_enabled: "Permitir publicar uma ligação com tópicos."
    show_topic_featured_link_in_digest: "Mostrar a ligação destacada do tópico no email de resumo."
    min_topic_title_length: "Tamanho mínimo permitido por título de cada tópico, em caracteres"
    max_topic_title_length: "Tamanho máximo permitido por título de cada tópico, em caracteres"
    min_search_term_length: "Tamanho mínimo válido para termos de pesquisa, em caracteres"
    search_tokenize_chinese_japanese_korean: "Forçar pesquisa para atomizar Chinês/Japonês/Coreano mesmo em sites que não sejam CJC"
    search_prefer_recent_posts: "Se pesquisar no seu fórum vasto é lento, esta opção tenta usar um índex de publicações recentes primeiro"
    search_recent_posts_size: "Quantas publicações recentes a manter no índex"
    allow_uncategorized_topics: "Permitir a criação de tópicos sem categoria. AVISO: Se houver quaisquer tópicos não categorizados, tem que re-categorizá-los antes de desligar isto."
    allow_duplicate_topic_titles: "Permitir tópicos com títulos idênticos e duplicados."
    unique_posts_mins: "Quantos minutos antes que um utilizador possa criar uma mensagem com o mesmo conteúdo outra vez?"
    educate_until_posts: "Quando um utilizador começar a escrever as primeiras (n) novas mensagens, mostrar o painel pop-up de educação do novo utilizador no editor."
    title: "O nome deste sítio, tal como usado na etiqueta do título."
    site_description: "Descrever este sítio em uma frase, tal como usado na etiqueta de descrição meta."
    contact_url: "URL de Contacto para este sítio. Utilizado no formulário de contacto /sobre para assuntos urgentes."
    crawl_images: "Recuperar imagens de URLs remotos para inserir o comprimento e largura corretos."
    download_remote_images_to_local: "Converta as imagens remotas em imagens locais transferindo-as; isto previne imagens corrompidas."
    download_remote_images_threshold: "Espaço mínimo necessário em disco para transferir imagens remotas localmente (em percentagem)"
    download_remote_images_max_days_old: "Não transferir imagens remotas para publicações que têm mais de n dias."
    disabled_image_download_domains: "As imagens remotas nunca serão transferidas destes domínios. "
    editing_grace_period: "Por (n) segundos após publicar, a edição não irá criar uma nova versão no histórico da mensagem."
    post_edit_time_limit: "O autor pode editar ou eliminar a sua mensagem por um período de (n) minutos após a publicação da mesma. Definir a 0 para ser para sempre."
    edit_history_visible_to_public: "Permitir que todos vejam versões anteriores de uma mensagem editada. Quando desativado, apenas membros do pessoal podem ver."
    delete_removed_posts_after: "Mensagens removidas pelo autor serão automaticamente eliminadas após um período de (n) horas. Se estiver definido a 0, as mensagens serão eliminadas imediatamente."
    max_image_width: "Largura máxima de miniaturas de imagens numa mensagem."
    max_image_height: "Altura máxima de miniaturas de imagens numa mensagem."
    fixed_category_positions: "Se estiver marcado, irá conseguir organizar as categorias por uma ordem fixa. Se não estiver marcado, as categorias são listadas por ordem de actividade."
    fixed_category_positions_on_create: "Se marcado, a ordenação de categorias irá ser mantida no diálogo de criação do tópico (requer fixed_category_positions)"
    add_rel_nofollow_to_user_content: "Adicionar a etiqueta rel nofollow em todos os conteúdos submetidos pelo utilizador, excepto para hiperligações internas (incluindo domínios pai). Se mudar isto, terá que atualizar todas as suas mensagens com: \"rake posts:rebake\""
    post_excerpt_maxlength: "Tamanho máximo do excerto/sumário de uma mensagem."
    show_pinned_excerpt_mobile: "Mostrar excerto em publicações afixadas na vista móvel."
    show_pinned_excerpt_desktop: "Mostar excerto em publicações afixadas na vista de desktop."
    post_onebox_maxlength: "Tamanho máximo de uma mensagem Discourse de caixa única, em caracteres."
    onebox_domains_blacklist: "Uma lista de domínios para a qual nunca serão geradas pré-visualizações."
    max_oneboxes_per_post: "Número máximo de pré-visualizações numa publicação."
    logo_url: "A imagem do logótipo no canto superior esquerdo do seu sítio, deve ter uma forma retangular. Quando deixada em branco, o texto do título do sítio será exibido."
    digest_logo_url: "A imagem de logo alternativa usada no topo dos emails de sumário do seu site. Deverá ser um rectângulo largo. Não deve ser uma imagem SVG. Se deixado vazio 'logo_url' será usado."
    logo_small_url: "A pequena imagem do logótipo no canto superior esquerdo do seu sítio, deve ter uma forma quadrada, visível quando arrastado para baixo. Quando deixado em branco, um glifo de início será exibido."
    favicon_url: "Um favicon para o seu sítio, veja http://en.wikipedia.org/wiki/Favicon, para trabalhar corretamente sobre um CDN deve ser um png"
    apple_touch_icon_url: "Ícone usado para dispositivos Apple. Tamanho recomendado é 144px por 144px."
    notification_email: "Para: endereço de email usado ao enviar emails essenciais do sistema. O domínio especificado aqui deverá ter SPF, DKIM e registos PTR inversos configurados corretamente para a chegada do email."
    email_custom_headers: "A lista delimitada por barras verticais de cabeçalhos de e-mail personalizados"
    email_subject: "Formato de assunto personalizável para emails padrão. Veja https://meta.discourse.org/t/customize-subject-format-for-standard-emails/20801"
    force_https: "Forçar o site a usar apenas HTTPS. ALERTA: NÃO active esta opção enquanto não verificar que o HTTPS está completamente configurado e funcional absolutamente em todo o lado! Verificou a sua CDN, todos os logins por rede social, e quaisquer logos ou outras dependências externas para garantir que também são compatíveis com HTTPS?"
    summary_score_threshold: "Pontuação mínima necessária para que uma mensagem seja incluída em 'Resumir Este Tópico'"
    summary_posts_required: "Número mínimo de mensagens num tópico antes que 'Resumir Este Tópico' seja ativo."
    summary_likes_required: "Número mínimo de gostos num tópico antes que 'Resumir Este Tópico' seja ativo."
    summary_percent_filter: "Quando um utilizador clica em 'Resumir Este Tópico', mostrar as melhores %  de mensagens"
    summary_max_results: "Número máximo de mensagens devolvidas por 'Resumo deste Tópico'"
    enable_long_polling: "O sistema de mensagens usado para notificações pode fazer solicitações longas"
    long_polling_base_url: "URL base usada para solicitação ao servidor (quando um CDN serve conteúdo dinâmico, certifique-se de configurá-lo para a 'pull' original) ex: http://origem.sítio.com"
    long_polling_interval: "Quantidade de tempo que um servidor deve esperar antes de notificar os clientes quando não há dados para serem enviados (apenas utilizadores ligados)"
    polling_interval: "Quando não está a ocorrer uma solicitação ao servidor, com que frequência devem os clientes ligados requerer uma atualização, em milissegundos"
    anon_polling_interval: "Com que frequência os clientes não registados podem fazer solicitações ao servidor, em milisegundos"
    background_polling_interval: "Com que frequência deverão os clientes solicitar o servidor, em milissegundos (quando a janela está em plano de fundo)"
    flags_required_to_hide_post: "Número de denúncias que fazem com que uma mensagem seja automaticamente escondida e uma mensagem enviada ao utilizador (0 se nunca)"
    cooldown_minutes_after_hiding_posts: "Número de minutos que o utilizador deve esperar antes de poder editar uma mensagem oculta devido a sinalizações por parte da comunidade"
    max_topics_in_first_day: "O número máximo de tópicos que o utilizador pode criar no período de 24 horas após criar a sua primeira publicação"
    max_replies_in_first_day: "O número máximo de respostas que um utilizador pode criar no período de 24 horas após criar a sua primeira publicação"
    tl2_additional_likes_per_day_multiplier: "Aumentar limite de gostos por dia para nc2 (membro) ao multiplicar por este número"
    tl3_additional_likes_per_day_multiplier: "Aumentar limite de gostos por dia para nc3 (habitual) ao multiplicar por este número"
    tl4_additional_likes_per_day_multiplier: "Aumentar limite de gostos por dia para nc4 (líder) ao multiplicar por este número"
    flag_sockpuppets: "Se um novo utilizador responde a um tópico a partir do mesmo endereço IP do novo utilizador que iniciou o tópico, sinalizar ambas as mensagens como potencial spam."
    traditional_markdown_linebreaks: "Utilize tradicionais quebras de linha no Markdown, que requer dois espaços no final para uma quebra de linha."
    post_undo_action_window_mins: "Número de minutos durante o qual os utilizadores têm permissão para desfazer ações numa mensagem (gostos, sinalizações, etc)."
    must_approve_users: "O pessoal deve aprovar todas as novas contas de utilizador antes destas terem permissão para aceder ao sítio. AVISO: ativar isto para um sítio ativo irá revogar o acesso aos utilizadores existentes que não fazem parte do pessoal!"
    pending_users_reminder_delay: "Notificar moderadores se novos utilizadores estiverem à espera de aprovação por mais que esta quantidade de horas. Configurar com -1 para desativar notificações."
    maximum_session_age: "Utilizador permanecerá ligado durante n horas desde a última visita"
    ga_universal_tracking_code: "Código de acompanhamento do Google Universal Analytics (analytics.js), ex: UA-12345678-9; ver http://google.com/analytics"
    ga_universal_domain_name: "Nome de domínio do Google Universal Analytics (analytics.js), ex: omeusitio.com; ver http://google.com/analytics"
    gtm_container_id: "id de contentor do Google Tag Manager. eg: GTM-ABCDEF"
    enable_escaped_fragments: "Reverter para a Google Ajax-Crawling API se nenhum webcrawler for detectado. Ver https://developers.google.com/webmasters/ajax-crawling/docs/learn-more"
    allow_moderators_to_create_categories: "Permitir que os moderadores criem novas categorias"
    cors_origins: "Permitidos compartilhamentos de recursos de origem-cruzada (CORS). Cada origem deve incluir http:// ou https://. A variável de ambiente DISCOURSE_ENABLE_CORS tem que estar configurada a verdadeiro para ativar o CORS."
    use_admin_ip_whitelist: "Os Administradores só podem iniciar sessão se estiverem num endereço IP definido na lista de IPs Rastreados (Admin > Logs > IPs Rastreados)."
    top_menu: "Determinar que elementos aparecem na navegação da página principal, e em que ordem. Exemplo últimos|novos|não lidos|categorias|topo|lidos|publicados|marcadores"
    post_menu: "Determine que itens irão aparecer no menu de mensagens, e em que ordem. Exemplo\ngostar|editar|sinalizar|eliminar|partilhar|marcar|responder"
    post_menu_hidden_items: "Os elementos do menu a serem escondidos por defeito no menu de mensagens a não ser que se clique na elipse de expansão."
    share_links: "Determinar que elementos aparecem no diálogo de partilha, e em que ordem."
    track_external_right_clicks: "Acompanhar cliques externos que são clicados com o botão direito (ex: abrir num novo separador) desativado por padrão pois este reescreve URLs"
    site_contact_username: "Um nome de utilizador válido de um membro do pessoal de onde enviar todas as mensagens automatizadas. Quando deixado em branco, a conta padrão do Sistema será usada."
    send_welcome_message: "Enviar a todos os novos utilizadores uma mensagem de boas-vindas com um guia de início rápido."
    suppress_reply_directly_below: "Não mostrar a contagem de respostas expansível quando há apenas uma única resposta diretamente abaixo desta publicação."
    suppress_reply_directly_above: "Não mostrar em-resposta-a expansível quando há apenas uma única resposta diretamente acima desta publicação."
    suppress_reply_when_quoting: "Não mostraR em-resposta-a expansível numa mensagem quando esta cita uma resposta."
    max_reply_history: "Número máximo de respostas a serem expandidas quando se expande em-resposta-a"
    topics_per_period_in_top_summary: "Número de tópicos principais mostrados no resumo padrão de tópicos principais."
    topics_per_period_in_top_page: "Número de tópicos principais mostrados em  'Mostrar Mais' tópicos principais expandido."
    redirect_users_to_top_page: "Redirecionar automaticamente os utilizadores novos e ausentes por períodos longos para o topo da página."
    top_page_default_timeframe: "Intervalo de tempo por defeito para a página de visualizações do topo."
    show_email_on_profile: "Mostrar o email do utilizador no seu perfil (apenas visível para si próprio e para o pessoal)"
    prioritize_username_in_ux: "Mostrar o nome de utilizador primeiro na página de utilizador, cartão de utilizador e publicações (quando o nome desactivado é mostrado primeiro)"
    email_token_valid_hours: "Os símbolos para palavra-passe esquecida /conta ativada são válidos por (n) horas."
    enable_badges: "Ativar o sistema de distintivos"
    enable_whispers: "Permitir à equipa de apio comunicar de forma privada dentro de tópicos."
    allow_index_in_robots_txt: "Especificar em robots.txt que este sítio permite ser indexado pelos motores de pesquisa."
    email_domains_blacklist: "Lista de domínios de email que os utilizadores não podem usar para registo de contas. Exemplo: mailinator.com|trashmail.net"
    email_domains_whitelist: "Lista de domínios de email que os utilizadores DEVEM usar para registar contas. AVISO: Utilizadores com domínios de email diferentes dos listados não serão permitidos!"
    log_out_strict: "Ao terminar sessão, saia de TODAS as sessões do utilizador em todos dispositivos"
    version_checks: "Fazer o ping do Discourse Hub para atualização de versões e mostrar mensagens sobre novas versões no painel de administração"
    new_version_emails: "Enviar um email para o endereço 'contact_email' quando uma nova versão do Discourse estiver disponível."
    invite_expiry_days: "Durante quantos dias as chaves de convite são válidas."
    login_required: "Requerer autenticação para ler conteúdo neste sítio, não permitir acesso anónimo."
    min_password_length: "Tamanho mínimo da palavra-passe."
    min_admin_password_length: "Tamanho mínimo da palavra-passe para Administração."
    block_common_passwords: "Não permitir palavras-passe que estejam nas 10,000 palavras-passe mais comuns."
    enable_sso: "Ativar inscrição única através de um sítio externo (AVISO: OS ENDEREÇOS DE EMAIL DOS UTILIZADORES *DEVEM* SER VALIDADOS PELO SÍTIO EXTERNO!)"
    verbose_sso_logging: "Gravar diagnósticos de SSO para /logs"
    enable_sso_provider: "Implementar o protocolo do provedor SSO do Discourse no caminho /session/sso_provider, requer que sso_secret seja configurado"
    sso_url: "URL da terminação de single-sign-on (tem de incluir http:// ou https://)"
    sso_secret: "String secreta usada para autenticar criptograficamente informação SSO, garanta que tem 10 ou  mais caracteres"
    sso_overrides_bio: "Sobrepõe-se à biografia do utilizador e previne o utilizador de a mudar"
    sso_overrides_email: "Substitui o email local por um email de um sítio externo a partir de um SSO em cada início de sessão, e previne mudanças locais. (AVISO: podem ocorrer discrepâncias devido à normalização de emails locais) "
    sso_overrides_username: "Substitui nomes de utilizadores locais por nomes de utilizadores de sítios externos a partir de um SSO em cada início de sessão, e previne mudanças locais. (AVISO: podem ocorrer discrepâncias devido a diferenças no comprimento/requisitos do nome de utilizador)"
    sso_overrides_name: "Substitui o nome completo local por um nome completo de um sítio externo a partir de um SSO em cada início de sessão, e previne mudanças locais."
    sso_overrides_avatar: "Substitui o avatar do utilizador com avatares externos a partir de um SSO. Se ativo, é altamente recomendada a desativação de allow_uploaded_avatars"
    sso_not_approved_url: "Redirecionar contas SSO não aprovadas para este URL"
    allow_new_registrations: "Permitir registo de novos utilizadores. Desmarcar isto para prevenir que alguém crie uma nova conta."
    enable_signup_cta: "Mostrar um aviso a utilizadores anónimos que retornem levando-os a inscreverem-se para uma conta."
    enable_yahoo_logins: "Ativar autenticação pelo Yahoo"
    enable_google_oauth2_logins: "Ativar autenticação Google Oauth2. Este é o método que permite a autenticação que a Google atualmente suporta. Requer chave e segredo."
    google_oauth2_client_id: "ID do cliente da sua aplicação Google."
    google_oauth2_client_secret: "Chave do cliente da sua aplicação Google."
    enable_twitter_logins: "Ativar autenticação pelo Twitter, requer twitter_consumer_key e twitter_consumer_secret"
    enable_instagram_logins: "Activar autenticação pelo Instagram, requer instagram_consumer_key e instagram_consumer_secret"
    instagram_consumer_key: "Chave de consumidor para a autenticação via Instagram"
    instagram_consumer_secret: "Segredo de consumidor para a autenticação via Instagram"
    enable_facebook_logins: "Ativar autenticação pelo Facebook, requer facebook_app_id e facebook_app_secret"
    facebook_app_id: "Id App usado para autenticação pelo Facebook, registado em https://developers.facebook.com/apps"
    facebook_app_secret: "Chave da App para autenticação com o Facebook, registado em https://developers.facebook.com/apps"
    enable_github_logins: "Ativar autenticação via Github, requer github_client_id e github_client_secret"
    github_client_id: "Id do cliente para autenticação pelo Github, registado em https://github.com/settings/applications"
    github_client_secret: "Chave do Cliente para autenticação pelo Github, registado em https://github.com/settings/applications"
    readonly_mode_during_backup: "Activar modo de leitura penas durante a realização de uma cópia de segurança"
    allow_restore: "Permitir o restauro, que pode substituir TODOS os dados do sítio. Deixar a falso a menos que planeie restaurar uma cópia de segurança"
    maximum_backups: "Valor máximo de cópias de segurança a serem guardadas em disco. Cópias de Segurança antigas são automaticamente eliminadas."
    automatic_backups_enabled: "Executar cópias de segurança automáticas de acordo com as definições de frequência de cópia de segurança"
    enable_s3_backups: "Carregar cópias de segurança para S3 quando completo. IMPORTANTE: requer credenciais S3 válidas inseridas nas configurações dos ficheiros."
    s3_backup_bucket: "Balde remoto para guardar cópias de segurança. AVISO: Certifique-se que este é um balde privado."
    s3_disable_cleanup: "Desactive a remoção das cópias de segurança do S3 quando removidas localmente."
    backup_time_of_day: "Altura do dia UTC em que a cópia de segurança deve ocorrer."
    backup_with_uploads: "Incluir carregamentos em cópias de segurança agendadas. Desativar isto irá salvaguardar apenas a base de dados."
    active_user_rate_limit_secs: "Qual a frequência de atualização do campo 'última vez visto em', em segundos."
    verbose_localization: "Mostrar extensas dicas de localização na IU"
    previous_visit_timeout_hours: "Quanto tempo dura uma visita antes de a considerarmos como 'visita anterior', em horas."
    top_topics_formula_log_views_multiplier: "fórmula do multiplicador (n) de visualizações logarítmica nos melhores tópicos: `log(views_count) * (n) + op_likes_count * 0.5 + LEAST(likes_count / posts_count, 3) + 10 + log(posts_count)`"
    top_topics_formula_first_post_likes_multiplier: "valor do multiplicador (n) de gostos da primeira publicação na fórmula dos melhores tópicos: `log(views_count) * 2 + op_likes_count * (n) + LEAST(likes_count / posts_count, 3) + 10 + log(posts_count)`"
    top_topics_formula_least_likes_per_post_multiplier: "valor do multiplicador (n) de menos gostos por publicação na fórmula dos melhores tópicos: `log(views_count) * 2 + op_likes_count * 0.5 + LEAST(likes_count / posts_count, (n)) + 10 + log(posts_count)`"
    rebake_old_posts_count: "Número de publicações antigas a serem re-cozidos cada 15 minutos."
    rate_limit_create_topic: "Após a criação de um tópico, os utilizadores devem esperar (n) segundos antes de criarem um novo tópico."
    rate_limit_create_post: "Após a publicação, os utilizadores devem esperar (n) segundos antes de criarem outra mensagem."
    rate_limit_new_user_create_topic: "Após a criação de um tópico, os novos utilizadores devem esperar (n) segundos antes de criarem um novo tópico."
    rate_limit_new_user_create_post: "Após a publicação, os novos utilizadores devem esperar (n) segundos antes de criarem novas mensagens."
    max_likes_per_day: "Número máximo de gostos por utilizador por dia."
    max_flags_per_day: "Número máximo de sinalizações por utilizador por dia."
    max_bookmarks_per_day: "Número máximo de marcadores por utilizador por dia."
    max_edits_per_day: "Número máximo de edições por utilizador por dia."
    max_topics_per_day: "Número máximo de tópicos que um utilizador pode criar por dia."
    max_invites_per_day: "Número máximo de convites que um utilizador pode enviar por dia."
    max_topic_invitations_per_day: "Número máximo de convites para tópicos que um utilizador pode enviar por dia."
    alert_admins_if_errors_per_minute: "Número de erros por minuto necessários para disparar um alerta de administração. Um valor maior que 0 desativa esta funcionalidade. NOTA: requer reinício."
    alert_admins_if_errors_per_hour: "Número de erros por hora necessários para disparar um alerta de administração. Um valor maior que 0 desativa esta funcionalidade. NOTA: requer reinício."
    categories_topics: "Número de tópicos a serem mostrados na página  /categories ."
    suggested_topics: "Número de tópicos sugeridos mostrados no final de um tópico."
    limit_suggested_to_category: "Apenas mostrar tópicos da categoria atual nos tópicos sugeridos."
    suggested_topics_max_days_old: "Tópicos sugeridos não devem ter mais de n dias de idade."
    clean_up_uploads: "Remover carregamentos orfãos não referenciados para prevenir alojamento ilegal. AVISO: poderá querer criar uma cópia de segurança da diretoria /uploads antes de ativar esta configuração."
    clean_orphan_uploads_grace_period_hours: "Período de carência (em horas) antes de um carregamento orfão ser removido."
    purge_deleted_uploads_grace_period_days: "Período de carência (em dias) antes de um carregamento eliminado ser apagado."
    enable_s3_uploads: "Coloca os carregamentos no armazenamento Amazon S3. IMPORTANTE: requer credenciais S3 válidas (tanto id de chave de acesso como a chave de acesso secreta)."
    s3_upload_bucket: "Nome do balde da Amazon S3 que contém os ficheiros carregados. AVISO: tem que ser minúsculo, sem pontos e sem sublinhados."
    s3_access_key_id: "Id da chave de acesso Amazon S3 que será usada para carregar imagens."
    s3_secret_access_key: "Chave de acesso secreta Amazon S3 que será usada para carregar imagens."
    s3_region: "Nome da região Amazon S3 que será usada para carregar imagens."
    s3_cdn_url: "O URL CDN a ser usado para todos os recursos s3 (por exemplo: https://cdn.somewhere.com). AVISO: após alterar esta configuração deve refazer as últimas mensagens."
    avatar_sizes: "Lista de tamanhos de avatar gerados automaticamente."
    external_system_avatars_enabled: "Utilize o serviço do sistema externo de avatars."
    external_system_avatars_url: "URL do serviço de avatares externo do sistema. Substituições permitidas são {username} {first_letter} {color} {size}"
    default_opengraph_image_url: "URL da imagem opengraph por defeito."
    twitter_summary_large_image_url: "URL da imagem do cartão de sumário de defeito do Twitter (deverá ser pelo menos 280px em largura, e pelo menos 150px em altura)."
    allow_all_attachments_for_group_messages: "Permitir qualquer anexo de email nas mensagens de grupo."
    enable_flash_video_onebox: "Ativar a incorporação de hiperligações swf e flv (Adobe Flash) em caixas únicas. AVISO: pode introduzir riscos de segurança."
    default_invitee_trust_level: "Nível de Confiança padrão (0-4) para utilizadores convidados."
    default_trust_level: "Nível de Confiança padrão (0-4) para todos os novos utilizadores. AVISO! Alterar isto irá colocá-lo em sério risco de spam."
    tl1_requires_topics_entered: "Quantos tópicos um novo utilizador deve introduzir antes de ser promovido para o Nível de Confiança 1."
    tl1_requires_read_posts: "Quantas mensagens um novo utilizador deve ler antes de ser promovido para o Nível de Confiança 1."
    tl1_requires_time_spent_mins: "Quantos minutos um novo utilizador deve ler antes de ser promovido para o Nível de Confiança 1."
    tl2_requires_topics_entered: "Quantos tópicos um utilizador deve introduzir antes de ser promovido para o Nível de Confiança 2."
    tl2_requires_read_posts: "Quantas mensagens um utilizador deve ler antes de ser promovido para o Nível de Confiança 2."
    tl2_requires_time_spent_mins: "Quantos minutos um utilizador deve ler antes de ser promovido para o Nível de Confiança 2."
    tl2_requires_days_visited: "Durante quantos dias um utilizador deve visitar o sítio antes de ser promovido para o Nível de Confiança 2."
    tl2_requires_likes_received: "Quantos gostos um utilizador deve receber antes de ser promovido para o Nível de Confiança 2."
    tl2_requires_likes_given: "Quantos gostos um utilizador deve atribuir antes de ser promovido para o Nível de Confiança 2."
    tl2_requires_topic_reply_count: "Quantos tópicos um utilizador deve responder antes de ser promovido para o Nível de Confiança 2."
    tl3_time_period: "Período de tempo (em dias) dos requisitos do nível de confiança 3"
    tl3_requires_days_visited: "Número mínimo de dias que o utilizador necessita de ter visitado o sítio nos últimos dias (período nc3) para se qualificar à promoção para o Nível de Confiança 3. Configure um período de tempo maior que nc3 para desativar promoções para nc3. (0 ou maior)"
    tl3_requires_topics_replied_to: "Número mínimo de tópicos que o utilizador necessita de ter respondido nos últimos dias (período nc3) para se qualificar à promoção para o Nível de Confiança 3. (0 ou maior)"
    tl3_requires_topics_viewed: "Percentagem de tópicos criados nos últimos dias (período nc3) que o utilizador precisa de ter visto para se qualificar à promoção para o Nível de Confiança 3. (0 a 100)"
    tl3_requires_topics_viewed_cap: "O número máximo requerido de tópicos vistos nos últimos (tl3 time period) dias."
    tl3_requires_posts_read: "Percentagem de publicações criadas nos últimos dias (período nc3) que o utilizador precisa de ter visto para se qualificar à promoção para o Nível de Confiança 3. (0 a 100)"
    tl3_requires_posts_read_cap: "O número máximo requerido de publicações lidas nos últimos (tl3 time period) dias."
    tl3_requires_topics_viewed_all_time: "Número mínimo total de tópicos que o utilizador deve ter visto para se qualificar ao Nível de Confiança 3."
    tl3_requires_posts_read_all_time: "Número mínimo total de mensagens que o utilizador deve ter lido para se qualificar ao Nível de Confiança 3."
    tl3_requires_max_flagged: "O utilizador não deverá ter mais do que x publicações marcadas por x diferentes utilizadores nos últimos dias (período nc3) para se qualificar à promoção para o nível de confiança 3, onde x é o valor definido. (0 ou superior)"
    tl3_promotion_min_duration: "Número mínimo de dias em que a promoção para Nível de Confiança 3 dura antes que o utilizador possa ser despromovido para o Nível de Confiança 2."
    tl3_requires_likes_given: "Número mínimo de gostos que o utilizador deve ter atribuído nos últimos dias (período nc3) para se qualificar à promoção para o Nível de Confiança 3."
    tl3_requires_likes_received: "Número mínimo de gostos que o utilizador deve ter recebido nos últimos dias (período nc3) para se qualificar à promoção para o Nível de Confiança 3."
    tl3_links_no_follow: "Não remover rel=nofollow das hiperligações publicadas por utilizadores com Nível de Confiança 3."
    min_trust_to_create_topic: "O Nível de Confiança mínimo necessário para criar um novo tópico."
    min_trust_to_edit_wiki_post: "O nível mínimo de confiança necessário para editar mensagens marcadas como wiki."
    min_trust_to_edit_post: "O nível mínimo de confiança necessário para editar publicações."
    min_trust_to_allow_self_wiki: "O nível mínimo de confiança necessário para o utilizador criar as suas publicações wiki."
    newuser_max_links: "Quantas hiperligações um novo utilizador pode adicionar a uma mensagem."
    newuser_max_images: "Quantas imagens um novo utilizador pode adicionar a uma mensagem."
    newuser_max_attachments: "Quantos anexos um novo utilizador pode adicionar a uma mensagem."
    newuser_max_mentions_per_post: "Número máximo de notificações @nome que um novo utilizador pode usar numa mensagem."
    newuser_max_replies_per_topic: "Número máximo de respostas que um novo utilizador pode fazer num único tópico até alguém lhe responder."
    max_mentions_per_post: "Número máximo de notificações @nome que qualquer pessoa pode usar numa mensagem."
    max_users_notified_per_group_mention: "Número máximo de utilizadores que podem receber uma notificação se um grupo é mencionado (se o limite é atingido nenhuma notificação será levantada)"
    create_thumbnails: "Criar imagens miniatura e lightbox que são demasiado largas para caber numa mensagem."
    email_time_window_mins: "Esperar (n) minutos antes de enviar quaisquer emails de notificação, para dar aos utilizadores a hipótese de editarem e finalizarem as suas mensagens."
    email_posts_context: "Quantas respostas prévias a serem incluídas como contexto em emails de notificação."
    flush_timings_secs: "Com que frequência o servidor é alimentado com dados de sincronização, em segundos."
    title_max_word_length: "Tamanho máximo permitido de comprimento de palavras, em caracteres, no título de um tópico."
    title_min_entropy: "Entropia mínima (caracteres únicos, contagem não-inglesa para mais) necessária para o título de um tópico."
    body_min_entropy: "Entropia mínima (caracteres únicos, contagem não-inglesa para mais) necessária para o corpo de uma mensagem."
    allow_uppercase_posts: "Permitir tudo em maiúsculas num título de tópico ou corpo de mensagem."
    title_fancy_entities: "Converter caracteres ASCII comuns em entidades HTML nos títulos dos tópicos, ala SmartyPants http://daringfireball.net/projects/smartypants/"
    min_title_similar_length: "Tamanho mínimo do título antes de ser verificado por tópicos semelhantes."
    min_body_similar_length: "Tamanho mínimo do corpo de uma mensagem antes de ser verificado por tópicos semelhantes."
    desktop_category_page_style: "Estilo visual para a página de categorias."
    category_colors: "Lista de valores hexadecimais das cores permitidas nas categorias."
    category_style: "Estilo visível para distintivos de categorias."
    max_image_size_kb: "Tamanho máximo da imagem carregada em kB. Este deverá ser configurado em nginx (client_max_body_size) / apache ou também proxy."
    max_attachment_size_kb: "Tamanho máximo dos anexos carregados em kB. Este deverá ser configurado em nginx (client_max_body_size) / apache ou também proxy."
    authorized_extensions: "Lista de extensões permitidas para carregamento (utilizar '*' para ativar todos os tipos de ficheiros)"
    max_similar_results: "Quantos tópicos semelhantes a serem exibidos acima do editor ao compor um novo tópico. A comparação é baseada no título e no corpo."
    title_prettify: "Prevenir erros comuns em títulos, incluindo caps-lock ligado, primeira letra minúscula, excesso de ! e ?, pontos extras no final, etc."
    topic_views_heat_low: "Após todas estas visualizações, o campo de visitas fica ligeiramente destacado."
    topic_views_heat_medium: "Após todas estas visualizações, o campo de visitas fica moderadamente destacado."
    topic_views_heat_high: "Após todas estas visualizações, o campo de visitas fica fortemente destacado."
    cold_age_days_low: "Após todos estes dias de conversação, a data da última atividade fica ligeiramente escurecida."
    cold_age_days_medium: "Após todos estes dias de conversação, a data da última atividade fica moderadamente escurecida."
    cold_age_days_high: "Após todos estes dias de conversação, a data da última atividade fica fortemente escurecida."
    history_hours_low: "Uma mensagem editada dentro destas horas tem o indicador de edição ligeiramente destacado."
    history_hours_medium: "Uma mensagem editada dentro destas horas tem o indicador de edição moderadamente destacado."
    history_hours_high: "Uma mensagem editada dentro destas horas tem o indicador de edição fortemente destacado."
    topic_post_like_heat_low: "Depois da proporção gostos:mensagem exceder este rácio, o campo de contagem da mensagem irá ficar ligeiramente destacado."
    topic_post_like_heat_medium: "Depois da proporção gostos:mensagem exceder este rácio, o campo de contagem da mensagem irá ficar moderadamente destacado."
    topic_post_like_heat_high: "Depois da proporção gostos:mensagem exceder este rácio, o campo de contagem da mensagem irá ficar fortemente destacado."
    faq_url: "Se possui uma FAQ alojada noutro local e que queira usar, forneça a URL completa aqui."
    tos_url: "Se tem um documento de Termos de Serviço alojado noutro local e que queira usar, forneça a URL completa aqui."
    privacy_policy_url: "Se tem um documento de Política de Privacidade alojado noutro local e que queira usar, forneça a URL completa aqui."
    newuser_spam_host_threshold: "Quantas vezes um novo utilizador pode colocar um link para o mesmo endereço dentro do número de publicações `newuser_spam_host_threshold` , antes de ser considerado spam."
    white_listed_spam_host_domains: "Lista de domínios excluídos dos testes de spam. Novos utilizadores nunca irão ser restritos da criação de mensagens com hiperligações a esses domínios."
    staff_like_weight: "Quanto é o fator de ponderação extra a dar aos gostos provenientes do pessoal."
    topic_view_duration_hours: "Contar uma nova visualização do tópico uma vez por IP/Utilizador a cada N horas"
    user_profile_view_duration_hours: "Contar visualização de novo perfil de utilizador uma vez por IP/utilizador a cada N horas"
    levenshtein_distance_spammer_emails: "Ao fazer a correspondência de e-mails de spam, o número de caracteres de diferença que ainda permitirá uma correspondência difusa."
    max_new_accounts_per_registration_ip: "Se já há (n) contas com nível de confiança 0 a partir deste IP (e nenhum é um membro do pessoal ou em nível de confiança 2 ou superior), parar de aceitar novos registos a partir desse IP."
    min_ban_entries_for_roll_up: "Ao clicar no botão Agrupar, irá criar uma nova entrada de sub-rede banida se houver pelo menos (N) entradas."
    max_age_unmatched_emails: "Eliminar entradas de email não encontradas após (N) dias."
    max_age_unmatched_ips: "Eliminar entradas IP não encontradas após (N) dias."
    num_flaggers_to_close_topic: "Número mínimo de sinalizações únicas que são necessárias para automaticamente pausar um tópico para intervenção."
    num_flags_to_close_topic: "Número mínimo de sinalizações ativas que são necessárias para automaticamente pausar um tópico para intervenção."
    num_hours_to_close_topic: "Número de horas para pausar um tópico para intervenção."
    auto_respond_to_flag_actions: "Ativar respostas automáticas ao eliminar uma bandeira."
    min_first_post_typing_time: "Quantidade mínima de tempo em milissegundos que um utilizador deve digitar durante a sua primeira mensagem, se o limite não for atingido a mensagem será automaticamente inserida na fila de aprovação. Configurar a 0 para desativar (não recomendado)"
    reply_by_email_enabled: "Ativar respostas aos tópicos por email."
    reply_by_email_address: "Modelo para endereços emails recebidos com função resposta por email, por exemplo: %{reply_key}@resposta.exemplo.com ou resposta+%{reply_key}@exemplo.com"
    alternative_reply_by_email_addresses: "Lista de modelos alternativos para respostas via email. Exemplo: %{reply_key}@resposta.exemplo.com ou resposta+%{reply_key}@exemplo.com"
    disable_emails: "Impedir que Discourse envie qualquer tipo de emails"
    strip_images_from_short_emails: "Remover imagens de emails cujo tamanho seja inferior a 2800 Bytes"
    short_email_length: "Comprimento de email curto, em Bytes"
    display_name_on_email_from: "Exibir nomes completos em campos do formulário de email"
    unsubscribe_via_email: "Permitir aos utilizadores cancelar a subscrição de emails enviando um email com \"unsubscribe\" no assunto ou no corpo do email"
    unsubscribe_via_email_footer: "Anexar um cancelamento de subscrição por email via um link mailto: no rodapé de emails enviados"
    delete_email_logs_after_days: "Apagar registos de email após (N) dias. 0 para os manter indefinidamente"
    max_emails_per_day_per_user: "Número máximo de emails para enviar aos utilizadores por dia. 0 para desativar o limite"
    enable_staged_users: "Automaticamente criar utilizadores temporários ao processar emails recebidos."
    maximum_staged_users_per_email: "Número máximo de utilizadores temporários criados ao processar um email recebido."
    auto_generated_whitelist: "Lista de endereços de email que não serão verificados para conteúdo gerado automaticamente. Exemplo: foo@bar.com|discourse@bar.com"
    block_auto_generated_emails: "Bloquear as mensagens a receber que sejam identificadas como tendo sido geradas automaticamente."
    ignore_by_title: "Ignorar emails recebidos com base no seu título."
    mailgun_api_key: "Chave de API secreta de Mailgun usada para verificar mensagens."
    soft_bounce_score: "Pontuação de redirecionamento adicionada ao utilizador quando um redirecionamento temporário acontece."
    hard_bounce_score: "Pontuação de redirecionamento adicionada ao utilizador quando um redirecionamento permanente acontece."
    bounce_score_threshold: "Pontuação de redirecionamento máxima a partir da qual paramos de mandar email um utilizador."
    bounce_score_threshold_deactivate: "Pontuação de redirecionamento máxima a partir da qual desactivamos um utilizador."
    reset_bounce_score_after_days: "Automaticamente repor pontuação de redirecionamento após X dias."
    attachment_content_type_blacklist: "Lista de termos-chave  usados para bloquear anexos com base no tipo de conteúdo."
    attachment_filename_blacklist: "Lista de termos-chave  usados para bloquear anexos com base no nome do ficheiro."
    enable_forwarded_emails: "[BETA] Permitir aos utilizadores a criação de um tópico via o encaminhamento de um email."
    always_show_trimmed_content: "Mostrar sempre a parte aparada dos emails recebidos. AVISO: poderá revelar endereços de email."
    private_email: "Não inclua conteúdo de dos artigos ou tópicos nas mensagens para privacidade extra."
    manual_polling_enabled: "Enviar emails utilizando a API de resposta por email."
    pop3_polling_enabled: "Solicitação através de POP3 para respostas de emails"
    pop3_polling_ssl: "Utilize SSL ao ligar a um servidor POP3. (Recomendado)"
    pop3_polling_openssl_verify: "Verificar o certificado de TLS do server. (Por defeito: activado)"
    pop3_polling_period_mins: "Período em minutos entre a verificação da conta POP3 para o email. NOTA: requer reinicialização."
    pop3_polling_port: "Porto para resgatar uma conta POP3."
    pop3_polling_host: "Servidor para solicitações de email via POP3."
    pop3_polling_username: "Nome de utilizador para a conta POP3 para resgatar emails."
    pop3_polling_password: "Palavra-passe para a conta POP3 solicitar emails ao servidor."
    log_mail_processing_failures: "Registar todas as falhas de processamento de email em http://nomedoseusítio.com/logs"
    email_in_min_trust: "Nível de Confiança mínimo que um utilizador necessita de ter para poder publicar novos tópicos por email."
    email_prefix: "A [etiqueta] usada no assunto dos emails. Se não estiver configurada, será 'Título' por defeito."
    email_site_title: "Título do sítio usado como remetente de emails. Se não for configurado, será 'título' por defeito. Se o seu 'título' contém caracteres que não são permitidos na string do remetente de email, utilize esta configuração."
    minimum_topics_similar: "Quantos tópicos precisam de existir antes de serem apresentados tópicos semelhantes ao compor novos tópicos."
    relative_date_duration: "Número de dias após uma publicação durante o qual as datas das mensagens serão mostradas como relativas(7d) em vez de absolutas(20 Fev)."
    delete_user_max_post_age: "Não permitir eliminação de utilizadores cuja primeira mensagem é mais antiga que (x) dias."
    delete_all_posts_max: "Número máximo de mensagens que podem ser eliminadas de uma única vez com o botão Eliminar Todas as Mensagens. Se um utilizador tem mais mensagens do que este número, estas não podem ser eliminadas de uma única vez e o utilizador não pode ser eliminado."
    email_editable: "Permitir que os utilizadores alterem o seu endereço de email após o registo."
    logout_redirect: "Localização de redireccionamento do navegador após encerramento da sessão. EX: (http://somesite.com/logout)"
    allow_uploaded_avatars: "Permitir que os utilizadores carreguem fotografias de perfil personalizadas."
    allow_animated_avatars: "Permitir que os utilizadores utilizem fotografias de perfil com gifs animados. AVISO: executar avatars:atualizar após mudança desta configuração."
    allow_animated_thumbnails: "Gera miniaturas de imagens ou gifs animados."
    default_avatars: "URLs para avatars que serão usados por defeito para novos utilizadores até que estes o mudem."
    automatically_download_gravatars: "Transferir Gravatars para os utilizadores após a criação da conta ou alteração de e-mail."
    digest_topics: "Número máximo de publicações populares a mostrar no email de resumo."
    digest_posts: "Número máximo de publicações populares a mostrar no resumo do email."
    digest_other_topics: "O número máximo de tópicos a mostrar na secção de  \"Novos em tópicos e categorias que segue\" do email de resumo."
    digest_min_excerpt_length: "Tamanho mínimo dos excertos de publicações no email de resumo, em caracteres."
    digest_suppress_categories: "Suprimir estas categorias dos emails de resumo."
    disable_digest_emails: "Desativar os emails de resumo para todos os utilizadores."
    detect_custom_avatars: "Se deve ou não verificar que os utilizadores carregaram fotografias de perfil personalizadas."
    max_daily_gravatar_crawls: "Número máximo de vezes que o Discourse irá verificar o Gravatar para avatars personalizados, por dia"
    public_user_custom_fields: "Lista de campos personalizados para um utilizador e que podem ser exibidos publicamente."
    staff_user_custom_fields: "Lista de campos personalizados para um utilizador e que podem ser exibidos ao pessoal."
    enable_user_directory: "Forneça uma diretoria de utilizadores para navegação"
    allow_anonymous_posting: "Permitir que os utilizadores alterem para o modo anónimo"
    anonymous_posting_min_trust_level: "Nível de confiança mínimo necessário para ativar publicações anónimas"
    anonymous_account_duration_minutes: "Para proteger o anonimato crie uma nova conta anónima a cada N minutos para cada utilizador. Exemplo: se configurado para 600, assim que passarem 600 minutos desde a última mensagem E o utilizador altere para anónimo, uma nova conta anónima é criada."
    hide_user_profiles_from_public: "Desativar cartões de utilizador, perfis de utilizador e diretoria de utilizadores para utilizadores anónimos."
    allow_profile_backgrounds: "Permitir que os utilizadores carreguem fundos de perfil."
    sequential_replies_threshold: "Número de mensagens que um utilizador tem que fazer em linha num tópico antes de ser lembrado acerca de demasiadas respostas sequenciais."
    enable_mobile_theme: "Os dispositivos móveis usam um tema mobile-friendly, com a possibilidade de mudar para o sítio completo. Desative isto se quer usar um estilo personalizado que é totalmente responsivo."
    dominating_topic_minimum_percent: "Que percentagem de mensagens um utilizador tem que fazer num tópico antes de ser relembrado sobre dominar demasiado um tópico."
    disable_avatar_education_message: "Desativar mensagem educativa para alteração de avatar."
    suppress_uncategorized_badge: "Não mostrar distintivos para tópicos sem categoria nas listagens de tópicos."
    permalink_normalizations: "Aplicar a seguinte expressão regular antes de igualar ligações permanentes, por exemplo: /(topic.*)\\?.*/\\1 irá remover rotas de tópico. O formato é regex+string utilize \\1 etc. para aceder a capturas"
    global_notice: "Exibir um banner global URGENTE, EMERGÊNCIA a todos os visitantes, mudar para branco para esconder (HTML permitido)."
    disable_edit_notifications: "Desativa as notificações de edição pelo utilizador do sistema quando 'download_remote_images_to_local' está ativo."
    automatically_unpin_topics: "Desafixar tópicos automaticamente quando um utilizador chega ao final."
    read_time_word_count: "Contagem de palavras por minuto para calcular tempo estimado de leitura."
    topic_page_title_includes_category: "Título da página do tópico inclui o nome da categoria."
    share_anonymized_statistics: "Partilhe estatísticas de utilização anonimizadas."
    max_prints_per_hour_per_user: "Número máximo de impressões de páginas /print, por hora, por utlizador. (coloque 0 para desactivar)"
    full_name_required: "O nome completo é um campo obrigatório no perfil de utilizador."
    enable_names: "Mostrar o nome completo do utilizador no seu perfil, cartão de utilizador, e emails. Desativar para esconder o nome completo em todos os locais."
    display_name_on_posts: "Mostrar o nome completo de um utilizador nas suas mensagens em adição ao seu @nome-de-utilizador."
    show_time_gap_days: "Se duas mensagens são feitas com todos estes dias de diferença, exibir a diferença de tempo no tópico."
    short_progress_text_threshold: "Após o número de mensagens num tópico passar acima deste número, a barra de progresso irá apenas mostrar o número da mensagem atual. Se alterar a largura da barra de progresso, poderá ter que mudar este valor."
    default_code_lang: "O destaque de sintaxe da linguagem de programação predefinida aplicada aos blocos de código do GitHub (lang-auto, ruby, python, etc.)"
    warn_reviving_old_topic_age: "Quando alguém começa a responder a um tópico em que a última resposta é mais antiga que estes dias, um aviso será exibido. Desativar ao configurar para 0."
    autohighlight_all_code: "Forçar a aplicação do destaque de código para todos os blocos de código pré-formatados mesmo quando estes não especificam explicitamente a linguagem."
    highlighted_languages: "Incluídas regras de destaque da sintaxe (Aviso: incluir demasiadas linguagens pode impactar o desempenho) ver: https://highlightjs.org/static/demo/ para uma demonstração"
    embed_truncate: "Truncar mensagens incorporadas."
    allowed_href_schemes: "Esquemas permitidos nos links além de http e https."
    embed_post_limit: "Número máximo de mensagens a serem incorporadas."
    embed_username_required: "O nome de utilizador para a criação de tópico é necessário."
    show_create_topics_notice: "Se o sítio tem menos de 5 tópicos públicos, mostrar um aviso pedindo aos administradores a criação de mais tópicos."
    delete_drafts_older_than_n_days: Eliminar rascunhos mais antigos que (n) days.
    bootstrap_mode_min_users: "Número mínimo de utilizadores necessários para desactivar o modo de inicialização (coloque 0 para desactivar)"
    prevent_anons_from_downloading_files: "Previna que utilizadores anónimos descarreguem anexos. AVISO: isto irá fazer com que quaisquer atributos (que não sejam imagens) publicados como anexos não funcionem."
    slug_generation_method: "Escolha um método de geração slug. 'encoded' irá gerar sequências de caracteres com código percentual. 'none' irá desativar slug por completo."
    enable_emoji: "Ativar emoji"
    emoji_set: "Como gostaria de ter o seu emoji?"
    enforce_square_emoji: "Forçar uma relação de aspecto quadrado para todos os emojis."
    approve_post_count: "A quantidade de publicações de um novo utilizador ou utilizador básico que devem ser aprovadas"
    approve_unless_trust_level: "Mensagens para utilizadores abaixo deste nível de confiança devem ser aprovados"
    approve_new_topics_unless_trust_level: "Novos tópicos para utilizadores abaixo deste nível de confiança devem ser aprovados"
    auto_close_messages_post_count: "Número máximo de publicações numa mensagem  antes de a fechar automáticamente (configurar a 0 para desactivar)"
    auto_close_topics_post_count: "Número máximo de publicações num tópico antes de o fechar automáticamente (configurar a 0 para desactivar)"
    code_formatting_style: "Botão de código no compositor por defeito usa este estilo de formatação"
    default_email_digest_frequency: "Por defeito, quantas frequentemente os utilizadores recebem emails de resumo."
    default_include_tl0_in_digests: "Incluir publicações de novos utilizadores nos emails de resumo por defeito. Utilizadores podem alterar isto nas suas preferências."
    default_email_direct: "Por defeito, enviar um email quando alguém cita/responde a/menciona ou convida o utilizador."
    default_email_mailing_list_mode: "Por defeito, enviar um email por cada nova mensagem."
    default_email_mailing_list_mode_frequency: "Utilizadores que activem o modo de lista de distribuição receberão, por omissão, emails com esta frequência."
    disable_mailing_list_mode: "Não permitir aos utilizadores habilitar o modo de lista de distribuição."
    default_email_always: "Por defeito, enviar notificações por email mesmo quando o utilizador está ativo."
    default_email_previous_replies: "Incluir, por omissão, respostas prévias nos emails."
    default_email_in_reply_to: "Incluir, por omissão, um excerto da publicação respondida nos emails."
    default_other_new_topic_duration_minutes: "Condição global por defeito para o qual um tópico é considerado novo."
    default_other_auto_track_topics_after_msecs: "Tempo global por defeito antes de um tópico ser automaticamente acompanhado."
    default_other_notification_level_when_replying: "Nível de notificação por defeito quando um utilizador responde a um tópico."
    default_other_external_links_in_new_tab: "Por defeito, abrir hiperligações externas num novo separador."
    default_other_enable_quoting: "Por defeito, ativar resposta por citação para texto destacado."
    default_other_dynamic_favicon: "Mostrar contagem de tópicos novos / atualizados no ícone do browser."
    default_other_disable_jump_reply: "Por defeito, não saltar para a mensagem do utilizador após ter respondido."
    default_other_like_notification_frequency: "Notificar, por omissão, os utilizadores quando alguém gostar"
    default_topics_automatic_unpin: "Desafixar automaticamente tópicos quando um utilizador chega ao final, por defeito."
    default_categories_watching: "Lista de categorias que por defeito são vigiadas."
    default_categories_tracking: "Lista de categorias que por defeito são acompanhadas."
    default_categories_muted: "Lista de categorias que por defeito são mudas."
    default_categories_watching_first_post: "Lista de categorias em que a primeira publicação em cada novo tópico será vigiada por defeito."
    allow_user_api_keys: "Permitir geração de chaves de API de utilizador"
    allow_user_api_key_scopes: "Lista de esferas permitidas para chaves da API de utlizador"
    max_api_keys_per_user: "Número máximo de chaves de API de utilizador por utlizador"
    min_trust_level_for_user_api_key: "Nível de confiança requerido para gerar chaves da API de utilizador"
    allowed_user_api_auth_redirects: "URL permitido para redirecionamento de autenticação  para chaves de API de utlizador"
    allowed_user_api_push_urls: "URLs permitidos para o servidor fazer push para a API de utilizador"
    tagging_enabled: "Permitir etiquetas em tópicos?"
    min_trust_to_create_tag: "O nível de confiança mínimo necessário para criar uma etiqueta."
    max_tags_per_topic: "O número máximo de etiquetas que podem ser aplicadas a um tópico."
    max_tag_length: "O número máximo de caracteres que pode ser usado numa etiqueta."
    max_tag_search_results: "Ao pesquisar por etiquetas, o número máximo de resultados a mostrar."
    show_filter_by_tag: "Mostrar filtro de etiquetas para a lista de tópicos."
    max_tags_in_filter_list: "Número máximo de etiquetas a mostrar no filtro de etiquetas. Serão mostradas as etiquetas mais utilizadas."
    tags_sort_alphabetically: "Mostrar etiquetas por ordem alfabética. São, por omissão, ordenadas por popularidade."
    tag_style: "Estilo visual dos distintivos das etiquetas."
    min_trust_level_to_tag_topics: "Nível de confiança mínimo necessário para atribuir etiquetas a tópicos."
    suppress_overlapping_tags_in_list: "Se as etiquetas coincidirem exactamente com palavras nos títulos dos tópicos, não mostrar as etiquetas"
    remove_muted_tags_from_latest: "Não mostrar tópicos etiquetados com etiquetas silenciadas na lista de tópicos recentes."
    company_short_name: "Nome da Empresa (curto)"
    company_full_name: "Nome da Empresa (Completo)"
    company_domain: "Domínio da Empresa"
    errors:
      invalid_email: "Endereço de email inválido."
      invalid_username: "Não existe nenhum utilizador com esse nome de utilizador."
      invalid_integer_min_max: "O valor deve estar entre %{min} e %{max}."
      invalid_integer_min: "O valor deve ser %{min} ou superior."
      invalid_integer_max: "O valor não pode ser superior a %{max}."
      invalid_integer: "O valor deve ser um inteiro."
      regex_mismatch: "O valor não coincide com o formato exigido."
      must_include_latest: "O menu do topo deve incluir o separador 'último'"
      invalid_string: "Valor inválido."
      invalid_string_min_max: "Deve ser entre %{min} e %{max} caracteres."
      invalid_string_min: "Deve ser pelo menos %{min} caracteres."
      invalid_string_max: "Não deve ser mais que %{max} caracteres."
      invalid_reply_by_email_address: "O valor deve conter '%{reply_key}' e ser diferente do email de notificação."
      invalid_alternative_reply_by_email_addresses: "Todos os valores devem conter '%{reply_key}' e ser diferentes do email de notificação."
      pop3_polling_host_is_empty: "Deve configurar um 'pop3 polling host' antes de ativar o polling POP3."
      pop3_polling_username_is_empty: "Deve configurar um 'nome de utilizador de polling pop3' antes de ativar o polling POP3."
      pop3_polling_password_is_empty: "Deve configurar uma 'palavra-passe de polling pop3' antes de ativar o polling POP3."
      pop3_polling_authentication_failed: "Autenticação POP3 falhada. Por favor verifique as suas credenciais pop3."
      reply_by_email_address_is_empty: "É necessário definir um email para 'resposta por endereço de email' antes de ligar a resposta por email."
      email_polling_disabled: "Tem de ligar a consulta manual ou automática de emails via POP3 antes de ligar a resposta por email."
      user_locale_not_enabled: "Tem de ligar 'permitir definições regionais do utilizador' antes de ligar esta configuração."
      invalid_regex: "A expressão regular não é válida ou permitida."
  search:
    within_post: "#%{post_number} por %{username}"
    types:
      category: 'Categorias'
      topic: 'Resultados'
      user: 'Utilizadores'
  sso:
    login_error: "Erro de Início de Sessão"
    not_found: "A sua conta não foi encontrada. Por favor contacte o administrador do site."
    account_not_approved: "A sua conta ainda não foi aprovada. Receberá uma notificação por email quando a sua conta for aprovada."
    unknown_error: "Existe um problema com a sua conta. Por favor contacte o administrador do site."
    timeout_expired: "Expirou o tempo de login, por favor tente entrar de novo."
  original_poster: "Participante Original"
  most_posts: "Maior parte das mensagens"
  most_recent_poster: "Participante Mais Recente"
  frequent_poster: "Participante Frequente"
  redirected_to_top_reasons:
    new_user: "Bem-vindo à nossa comunidade! Estes são os tópicos populares mais recentes."
    not_seen_in_a_month: "Bem-vindo novamente! Não o vemos há algum tempo. Estes são os tópicos mais populares desde que esteve ausente."
  merge_posts:
    edit_reason:
      one: Uma publicação foi unida por  %{username}
      other: '%{count} publicações foram unidas por  %{username}'
    errors:
      different_topics: "Publicações pertencentes a tópicos diferentes não podem ser unidas."
      different_users: "Publicações pertencentes a utilizadores diferentes não podem ser unidas."
  move_posts:
    new_topic_moderator_post:
      one: 'Uma mensagem foi dividida em um novo tópico: %{topic_link}'
      other: '%{count} mensagens foram divididas em um novo tópico: %{topic_link}'
    existing_topic_moderator_post:
      one: 'Uma mensagem foi unida em um tópico existente: %{topic_link}'
      other: '%{count} mensagens foram unidas em um tópico existente: %{topic_link}'
  change_owner:
    post_revision_text: "Direito de posse transferido de %{old_user} para %{new_user}"
    deleted_user: "um utilizador eliminado"
  topic_statuses:
    archived_enabled: "Este tópico está agora arquivado. Está congelado e não pode ser alterado de qualquer maneira."
    archived_disabled: "Este tópico foi agora desarquivado. Já não está congelado, e pode ser alterado."
    closed_enabled: "Este tópico está agora fechado. Novas respostas não são aceites."
    closed_disabled: "Este tópico está agora aberto. Novas respostas serão aceites."
    autoclosed_message_max_posts:
      one: Esta mensagem foi automaticamente fechada após atingir o limite máximo de 1 resposta.
      other: Esta mensagem foi automaticamente fechada após atingir o limite máximo de %{count} respostas.
    autoclosed_topic_max_posts:
      one: Este tópico foi automaticamente fechado após atingir o limite máximo de 1 resposta.
      other: Este tópico foi automaticamente fechado após atingir o limite máximo de %{count} respostas.
    autoclosed_enabled_days:
      one: Este tópico foi automaticamente encerrado após 1 dia. Novas respostas não são permitidas.
      other: Este tópico foi automaticamente encerrado após %{count} dias. Novas respostas não são permitidas.
    autoclosed_enabled_hours:
      one: Este tópico foi automaticamente encerrado após 1 hora. Novas respostas não são permitidas.
      other: Este tópico foi automaticamente encerrado após %{count} horas. Novas respostas não são permitidas.
    autoclosed_enabled_minutes:
      one: Este tópico foi automaticamente fechado após 1 minuto. Novas respostas não são permitidas.
      other: Este tópico foi automaticamente fechado após %{count} minutos. Novas respostas não são permitidas.
    autoclosed_enabled_lastpost_days:
      one: Este tópico foi automaticamente fechado 1 dia após a última resposta. Novas respostas não são permitidas.
      other: Este tópico foi automaticamente fechado %{count} dias após a última resposta. Novas respostas não são permitidas.
    autoclosed_enabled_lastpost_hours:
      one: Este tópico foi automaticamente fechado 1 hora após a última resposta. Novas respostas não são permitidas.
      other: Este tópico foi automaticamente fechado %{count} horas após a última resposta. Novas respostas não são permitidas.
    autoclosed_enabled_lastpost_minutes:
      one: Este tópico foi automaticamente fechado 1 minuto após a última resposta. Novas respostas não são permitidas.
      other: Este tópico foi automaticamente fechado %{count} minutos após a última resposta. Novas respostas não são permitidas.
    autoclosed_disabled: "Este tópico está aberto agora. Novas respostas são permitidas."
    autoclosed_disabled_lastpost: "Este tópico está agora aberto. Novas respostas são permitidas."
    pinned_enabled: "Este tópico está agora fixado. Irá aparecer no topo da sua categoria até ser desafixado pelo pessoal para todas as pessoas, ou por utilizadores individuais para si próprios."
    pinned_disabled: "Este tópico já não está afixado. Não irá aparecer novamente no topo da sua categoria."
    pinned_globally_enabled: "Este tópico está globalmente fixado. Irá aparecer no topo da sua categoria e em todas as listas de tópicos até ser desafixado pelo pessoal para todas as pessoas, ou por utilizadores individuais para si próprios."
    pinned_globally_disabled: "Este tópico está agora desafixado. Não irá aparecer no topo da sua categoria."
    visible_enabled: "Este tópico está agora listado. Será exibido na lista de tópicos."
    visible_disabled: "Este tópico deixou de estar listado. Não será exibido em qualquer lista de tópicos. A única maneira de aceder a este tópico é através de hiperligação direta."
  login:
    not_approved: "A sua conta ainda não foi aprovada. Será notificado por email assim que estiver pronto para iniciar sessão."
    incorrect_username_email_or_password: "Utilizador, email ou palavra-passe incorretos"
    wait_approval: "Obrigado por se inscrever. Será notificado por email quando a sua conta for aprovada."
    active: "A sua conta está ativa e pronta para ser utilizada."
    not_activated: "Ainda não pode iniciar sessão. Enviámos um email de ativação para si. Por favor siga as instruções no email para ativar a sua conta."
    not_allowed_from_ip_address: "Não pode iniciar sessão como %{username} a partir desse endereço IP."
    admin_not_allowed_from_ip_address: "Não pode iniciar sessão como administrador a partir desse endereço IP."
    suspended: "Não pode iniciar sessão até %{date}."
    suspended_with_reason: "Conta suspensa até %{date}: %{reason}"
    errors: "%{errors}"
    not_available: "Não disponível. Tente %{suggestion}?"
    something_already_taken: "Algo de errado ocorreu, talvez o nome de utilizador ou o email já estejam registados. Tente a hiperligação Esqueci a minha palavra-passe."
    omniauth_error: "Pedimos desculpa, ocorreu um erro ao autorizar a sua conta. Talvez não tenha aprovado a sua autorização?"
    omniauth_error_unknown: "Algo ocorreu ao processar o seu início de sessão, por favor tente novamente."
    authenticator_error_no_valid_email: "Nenhum endereço de email associado com %{account} são permitidos. Talvez precise de configurar a sua conta com um endereço de email diferente."
    new_registrations_disabled: "Neste momento não é permitido novo registo de contas."
    password_too_long: "As palavras-passe estão limitadas a 200 caracteres."
    email_too_long: "O email fornecido é demasiado longo. Nomes de caixas de email não devem ter mais que 254 caracteres, e nomes de domínio não devem ter mais que 253 caracteres."
    reserved_username: "Esse nome de utilizador não é permitido."
    missing_user_field: "Não completou todos os campos de utilizador."
    already_logged_in: "Oops, parece que tentou aceitar um convite para outro utilizador. Se não é o %{current_user}, por favor saia e tente novamente."
  user:
    no_accounts_associated: "Sem contas associadas"
    deactivated: "Conta desactivada devido a demasiados emails redirecionados para '%{email}'."
    username:
      short: "deve ter pelo menos %{min} caracteres"
      long: "não deve ter mais que %{max} caracteres"
      unique: "tem que ser único"
      blank: "tem que estar preenchido"
      must_begin_with_alphanumeric_or_underscore: "tem de começar por uma letra, um número ou o carácter sublinhado"
      must_end_with_alphanumeric: "tem de terminar com uma letra ou um número"
      must_not_contain_two_special_chars_in_seq: "não deve conter uma sequência de 2 ou mais caracteres especiais (.-_)"
      must_not_end_with_confusing_suffix: "não deve terminar com um sufixo que confunda tal como .json ou .png etc."
    email:
      not_allowed: "este provedor de emails não é permitido. Por favor utilize outro endereço de email."
      blocked: "não é permitido."
      revoked: "Emails não serão enviados a '%{email}' até %{date}."
    ip_address:
      blocked: "Novos registos não são permitidos a partir do seu endereço IP."
      max_new_accounts_per_registration_ip: "Novos registos não são permitidos a partir do seu endereço IP (limite máximo atingido).Contacte um membro do pessoal."
  flags_reminder:
    subject_template:
      one: 1 sinalização à espera de ser tratada
      other: '%{count} sinalizações à espera de serem tratadas'
  unsubscribe_mailer:
    subject_template: "Confirme que não quer receber emails com actualizações de %{site_title}"
  invite_password_instructions:
    subject_template: "Configurar a palavra-passe para a sua conta %{site_name}"
  download_backup_mailer:
    subject_template: "[%{email_prefix}] Transferir Cópia de Segurança do Site"
    no_token: |
      Desculpe, esta hiperligação de transferência da cópia de segurança já foi utilizada ou expirou.
  admin_confirmation_mailer:
    subject_template: "[%{email_prefix}] Confirmar nova Conta de Administrador"
  new_version_mailer:
    subject_template: "[%{email_prefix}] Nova versão do Discourse, disponível atualização"
  new_version_mailer_with_notes:
    subject_template: "[%{email_prefix}] disponível atualização"
  flag_reasons:
    off_topic: "A sua mensagem foi marcada como **fora do contexto**: a comunidade sente que não se enquadra neste tópico, conforme o seu título e a sua primeira mensagem."
    inappropriate: "A sua mensagem foi sinalizada como **inapropriada**: a comunidade sente que é ofensiva, abusiva ou que é uma violação das [orientações da nossa comunidade](/guidelines)."
    spam: "A sua mensagem foi marcada como **spam**: a comunidade sente que é um anúncio, algo que é excecionalmente promocional na sua natureza em vez de ser útil ou relevante para o tópico tal como seria esperado."
    notify_moderators: "A sua mensagem foi marcada **para atenção do moderador**: a comunidade sente que algo na sua mensagem requer intervenção manual de um membro do pessoal."
  flags_dispositions:
    agreed: "Obrigado por nos informar. Concordamos que existe um problema e estamos a analisá-lo."
    agreed_and_deleted: "Obrigado por nos informar. Concordamos que existe um problema e removemos a mensagem."
    disagreed: "Obrigado por nos informar. Estamos a analisá-lo."
    deferred: "Obrigado por nos informar. Estamos a analisá-lo."
    deferred_and_deleted: "Obrigado por nos informar. Removemos a mensagem."
  system_messages:
    private_topic_title: "Tópico #%{id}"
    contents_hidden: "Por favor, visite o artigo para ver o seu conteúdo."
    post_hidden:
      title: "Artigo Ocultado"
      subject_template: "Publicação oculta devido a denúncias da comunidade"
    welcome_user:
      title: "Bem-vindo Utilizador"
      subject_template: "Bem-vindo a %{site_name}!"
    welcome_invite:
      title: "Boas-vindas de Convite"
      subject_template: "Bem-vindo a %{site_name}!"
      text_body_template: |
        Obrigado por ter aceite o convite para %{site_name} -- bem-vindo!

        - Nós criamos esta nova conta para si: **%{username}**. Altere o seu nome ou palavra-passe visitando [o seu perfil de utilizador][prefs].

        - Quando iniciar a sessão, por favor, **utilize o mesmo endereço de e-mail do seu convite original** - caso contrário, nós não poderemos confirmar se é você!

        %{new_user_tips}

        Nós acreditamos num [comportamento civilizado da comunidade]%{base_url}/linhas diretrizes) de todas as vezes.

        Desfrute da sua estadia!

        [prefs]: %{user_preferences_url}
    backup_succeeded:
      title: "Cópia de segurança bem-sucedida"
      subject_template: "Cópia de segurança completa corretamente"
      text_body_template: |
        A cópia de segurança foi bem-sucedida.

        Visite [admin > secção de cópias de segurança](%{base_url}/admin/backups) para transferir a sua nova cópia de segurança.

        Aqui está o registo:

        ```text
        %{logs}
        ```
    backup_failed:
      title: "Cópia de segurança falhou"
      subject_template: "A cópia de segurança falhou"
      text_body_template: |
        A cópia de segurança falhou.

        Aqui está o registo:

        ```text
        %{logs}
        ```
    restore_succeeded:
      title: "Restauro bem-sucedido"
      subject_template: "Restauração completa corretamente"
      text_body_template: |
        A restauração foi bem sucedida.

        Aqui está o registo:

        ```text
        %{logs}
        ```
    restore_failed:
      title: "Restauro falhou"
      subject_template: "A restauração falhou"
      text_body_template: |
        A restauração falhou.

        Aqui está o registo:

        ```text
        %{logs}
        ```
    bulk_invite_succeeded:
      subject_template: "Convites de utilizadores em massa processados com sucesso"
      text_body_template: "O seu ficheiro de convites de utilizadores em massa foi processado, %{sent} convites enviados."
    bulk_invite_failed:
      subject_template: "Convite de utilizadores em massa processado com erros"
    csv_export_succeeded:
      title: "Exportação de CSV bem-sucedida"
    csv_export_failed:
      title: "Exportação de CSV falhou"
      subject_template: "A exportação dos dados falhou"
    email_reject_inactive_user:
      text_body_template: |
        Pedimos desculpa mas a sua mensagem de email para %{destination} (intitulada %{former_title}) não funcionou.

        A sua conta associada com este email não está activa. Por favor active a sua conta antes de enviar emails.
    email_reject_empty:
      text_body_template: |
        Pedimos desculpa, mas a sua mensagem de email para %{destination} (com título%{former_title}) não funcionou.

        Não conseguimos encontrar nenhum conteúdo de resposta no seu email.

        Se está a obter isto e _realmente_ incluiu uma resposta, tente novamente com um formato mais simples.
    email_reject_parsing:
      text_body_template: |
        Pedimos desculpa, mas a sua mensagem de email para %{destination} (título %{former_title}) não funcionou.

        Não conseguimos encontrar a sua resposta no email. **Certifique-se que a sua resposta se encontra no topo do email** - não conseguimos processar respostas em linha.
    email_reject_invalid_post:
      text_body_template: |
        Pedimos desculpa mas a sua mensagem de email para %{destination} (intitulada %{former_title}) não funcionou.

        Algumas causas possíveis são: formatação complexa, mensagem demasiado grande, mensagem demasiado pequena. Por favor tente novamente, ou publique através do sítio se isto continuar.
    email_reject_invalid_post_specified:
      text_body_template: |
        Pedimos desculpa mas a sua mensagem de email para %{destination} (intitulada %{former_title}) não funcionou.

        Motivo:

        %{post_error}

        Se conseguir corrigir o problema, tente novamente.
    email_reject_invalid_post_action:
      text_body_template: |
        Pedimos desculpa mas a sua mensagem de email para %{destination} (intitulada %{former_title}) não funcionou.

        A Acção de Publicação não foi reconhecida. Por favor tente novamente, ou publique através do sítio se isto continuar.
    email_error_notification:
      title: "Notificação de Erro de Mensagem"
      text_body_template: |
        Infelizmente, ocorreu um erro de autenticação ao recuperar emails do servidor POP.

        Por favor certifique-se que configurou correctamente as credenciais POP em [configurações do sítio](%{base_url}/admin/site_settings/category/email).

        Se existe uma interface web para a sua conta de POP de email, pode precisar de iniciar sessão na web e verificar a suas configurações aí.
    too_many_spam_flags:
      subject_template: "Nova conta suspensa"
    too_many_tl3_flags:
      subject_template: "Nova conta suspensa"
    pending_users_reminder:
      subject_template:
        one: 1 utilizador espera a aprovação
        other: '%{count} utilizadores esperam a aprovação'
      text_body_template: |
        Há registos de novos utilizadores à espera de serem aprovados (ou rejeitados) antes de poderem aceder a este fórum.

        [Por favor reveja-os na secção de administração](%{base_url}/admin/users/list/pending).
    download_remote_images_disabled:
      title: "Transferência de Imagens Remotas Desativada"
      subject_template: "Transferência de imagens remotas desativada"
      text_body_template: "A configuração `download_remote_images_to_local` foi desativada porque o limite de espaço em disco em `download_remote_images_threshold` foi alcançado."
    dashboard_problems:
      subject_template: "Problemas foram encontrados"
      text_body_template: |
        Alguns problemas foram reportados no seu painel de administração.

        [Por favor reveja-os e corrija-os](%{base_url}/admin).
  unsubscribe_link: |
    Para cancelar as subscrições a estes emails, [clique aqui](%{unsubscribe_url}).
  unsubscribe_link_and_mail: |
    Para cancelar as subscrições a estes emails, [clique aqui](%{unsubscribe_url}).
  unsubscribe_mailing_list: |
    Está a receber isto porque ativou o modo de lista de distribuição.

    Para cancelar as subscrições a estes emails, [clique aqui](%{unsubscribe_url}).
  subject_re: "Re:"
  subject_pm: "[MP]"
  user_notifications:
    previous_discussion: "Respostas Anteriores"
    in_reply_to: "Em Resposta A"
    unsubscribe:
      title: "Cancelar a Subscrição"
      description: "Não está interessado em receber estes emails? Não há problema! Clique em baixo para cancelar a subscrição instantaneamente:"
    reply_by_email: "[Visitar Tópico](%{base_url}%{url}) ou responda a este email para responder."
    reply_by_email_pm: "[Visitar Mensagem](%{base_url}%{url}) ou responda a este email para responder."
    only_reply_by_email: "Responda a este email para responder."
    visit_link_to_respond: "[Visitar Tópico](%{base_url}%{url}) para responder."
    visit_link_to_respond_pm: "[Visitar Mensagem](%{base_url}%{url}) para responder."
    posted_by: "Publicado por %{username} em %{post_date}"
    user_invited_to_private_message_pm:
      text_body_template: |
        %{header_instructions}

        %{message}

        %{respond_instructions}
    user_invited_to_private_message_pm_staged:
      text_body_template: |
        %{header_instructions}

        %{message}

        %{respond_instructions}
    user_invited_to_topic:
      text_body_template: |
        %{header_instructions}

        %{message}

        %{respond_instructions}
    user_replied:
      text_body_template: |
        %{header_instructions}

        %{message}

        %{context}

        %{respond_instructions}
    user_replied_pm:
      text_body_template: |
        %{header_instructions}

        %{message}

        %{context}

        %{respond_instructions}
    user_quoted:
      text_body_template: |
        %{header_instructions}

        %{message}

        %{context}

        %{respond_instructions}
    user_linked:
      text_body_template: |
        %{header_instructions}

        %{message}

        %{context}

        %{respond_instructions}
    user_mentioned:
      text_body_template: |
        %{header_instructions}

        %{message}

        %{context}

        %{respond_instructions}
    user_group_mentioned:
      text_body_template: |
        %{header_instructions}

        %{message}

        %{context}

        %{respond_instructions}
    user_posted:
      text_body_template: |
        %{header_instructions}

        %{message}

        %{context}

        %{respond_instructions}
    user_watching_first_post:
      text_body_template: |
        %{header_instructions}

        %{message}

        %{context}

        %{respond_instructions}
    user_posted_pm:
      text_body_template: |
        %{header_instructions}

        %{message}

        %{context}

        %{respond_instructions}
    user_posted_pm_staged:
      subject_template: "%{optional_re}%{topic_title}"
      text_body_template: |2

          %{message}
    digest:
      why: "Um breve sumário de %{site_link} desde a sua última visita em %{last_seen_at}"
      since_last_visit: "Desde a sua última visita"
      new_topics: "Novos tópicos"
      unread_messages: "Mensagens Não Lidas"
      unread_notifications: "Notificações Não Lidas"
      new_posts: "Novas Publicações"
      new_users: "Novos Utilizadores"
      popular_topics: "Tópicos Populares"
      follow_topic: "Acompanhar este tópico"
      join_the_discussion: "Ler Mais"
      popular_posts: "Publicações Populares"
      click_here: "clique aqui"
      from: "resumo de %{site_name}"
      preheader: "Um breve sumário desde a sua última visita em %{last_seen_at}"
    notify_old_email:
      text_body_template: |
        Isto é uma mensagem automática para o informar que o seu endereço de email para
        %{site_name} foi alterado. Se isto foi feito em erro, por favor contacte
        a administração do sítio.

        O seu endereço de email foi alterado para:

        %{new_email}
    signup_after_approval:
      subject_template: "Foi aprovado no %{site_name}!"
  page_not_found:
    title: "Oops! Essa página não existe or é privada."
    popular_topics: "Popular"
    recent_topics: "Recente"
    see_more: "Mais"
    search_title: "Pesquisar neste sítio"
    search_google: "Google"
  terms_of_service:
    title: "Termos de Serviço"
    signup_form_message: 'Li e aceito os <a href="/tos" target="_blank">Termos de Serviço</a>.'
  deleted: 'eliminado'
  upload:
    edit_reason: "cópias locais de imagens transferidas"
    unauthorized: "Pedimos desculpa, o ficheiro que está a tentar carregar não está autorizado (extensões autorizadas: %{authorized_extensions})."
    pasted_image_filename: "Imagem colada"
    store_failure: "Falha ao armazenar o carregamento #%{upload_id} para o utilizador #%{user_id}."
    file_missing: "Desculpe, deve fornecer um ficheiro para carregamento."
    attachments:
      too_large: "Pedimos desculpa, o ficheiro que está a tentar carregar é muito grande (o tamanho máximo é %{max_size_kb}KB)."
    images:
      too_large: "Pedimos desculpa, a imagem que está a tentar carregar é muito grande (o tamanho máximo é %{max_size_kb}KB), por favor redimensione-a e tente novamente."
      size_not_found: "Pedimos desculpa, mas não conseguimos determinar o tamanho da imagem. É possível que seu ficheiro de imagem esteja corrompido?"
  avatar:
    missing: "Desculpe, mas não conseguimos encontrar nenhum avatar associado com esse endereço de email. Pode tentar carregá-lo novamente?"
  flag_reason:
    sockpuppet: "Um novo utilizador criou um tópico, no qual um outro novo utilizador com o mesmo IP (%{ip_address})  respondeu. Veja as configurações de <a href='/admin/site_settings/category/spam'>`flag_sockpuppets`</a> nas configurações do sítio."
    spam_hosts: "Este novo utilizador tentou criar múltiplas publicações com ligações ao mesmo domínio  (%{domain}). Verifique as configurações do sítio de <a href='/admin/site_settings/category/spam'>`newuser_spam_host_threshold`</a>."
  email_log:
    post_user_deleted: "O utilizador do publicação foi eliminado."
    no_user: "Não foi possível encontrar o utilizador com o id %{user_id}"
    anonymous_user: "Utilizador é anónimo"
    suspended_not_pm: "O utilizador está suspenso, sem mensagens"
    seen_recently: "O utilizador foi visto recentemente"
    post_not_found: "Não foi possível encontrar a mensagem com o id %{post_id}"
    notification_already_read: "A notificação sobre o qual este email se trata já foi lida"
    topic_nil: "post.topic está vazio"
    post_deleted: "a mensagem foi eliminada pelo autor"
    user_suspended: "o utilizador foi suspenso"
    already_read: "o utilizador já leu esta mensagem"
    exceeded_emails_limit: "Excedeu max_emails_per_day_per_user"
    exceeded_bounces_limit: "Ultrapassou bounce_score_threshold"
    message_blank: "a mensagem está em branco"
    message_to_blank: "message.to está em branco"
    text_part_body_blank: "text_part.body está em branco"
    body_blank: "corpo está em branco"
    no_echo_mailing_list_mode: "Notificações via lista de distribuição desativadas para as publicações do próprio utilizador "
  color_schemes:
    base_theme_name: "Base"
  about: "Sobre"
  guidelines: "Orientações"
  privacy: "Privacidade"
  edit_this_page: "Editar esta página"
  csv_export:
    boolean_yes: "Sim"
    boolean_no: "Não"
  static_topic_first_reply: |
    Edite a primeira mensagem neste tópico para alterar os conteúdos da página %{page_name}.
  guidelines_topic:
    title: "FAQ/Orientações"
  tos_topic:
    title: "Termos de Serviço"
  privacy_topic:
    title: "Política de Privacidade"
    body: |
      <a name="collect"></a>

      ## [Que informações reunimos?](#reunião)

      Reunimos informação sobre si assim que se regista no nosso sítio e juntamos dados quando participa no fórum ao ler, escrever e avaliar o conteúdo aqui partilhado.

      Ao inscrever-se no nosso sítio, pode ser-lhe pedido para inserir o seu nome e endereço de email. Pode contudo, visitar o nosso sítio sem se registar. O seu endereço de email será verificado por um email contendo uma hiperligação única. Se essa hiperligação for visitada, sabemos que tem controlo do seu endereço de email.

      Ao inscrever-se e publicar, recordamos o endereço IP de onde a publicação é originária. Podemos também reter logs de servidores que incluem endereços IP de todos os pedidos feitos ao servidor.

      <a name="use"></a>

      ## [Para que usamos as suas informações?](#usar)

      Todas as informações que reunimos sobre si podem ser usadas numa das seguintes maneiras:

      * Para personalizar a sua experiência &mdash; a sua informação ajuda-nos a responder melhor às suas necessidades individuais.
      * Para melhorar o nosso sítio &mdash; continuamos a lutar por melhorar as ofertas do nosso sítio com base na informação e feedback que recebemos de si.
      * Para melhorar o serviço ao cliente &mdash; a sua informação ajuda-nos a responder mais eficazmente aos pedidos de serviço ao cliente e pedidos de suporte.
      * Para enviar emails periodicamente &mdash; O endereço de email que nos fornece pode ser usado para lhe enviar informação, notificações que peça sobre mudanças em tópicos ou em resposta ao seu nome de utilizador, respostas a inquéritos e/ou outros pedidos ou questões.

      <a name="protect"></a>

      ## [Como protegemos a sua informação?](#protect)

      Implementamos uma variedade de medidas de precaução para manter as suas informações pessoais em segurança quando insere, submete ou acede à sua informação pessoal.

      <a name="data-retention"></a>

      ## [Qual é a sua política de retenção de dados?](#retenção-dados)

      Iremos fazer um esforço de boa fé para:

      * Reter logs de servidores contendo o endereço IP de todos os pedidos para este servidor não mais que 90 dias.
      * Reter endereços IP associados a utilizadores registados e às suas publicações por não mais que 5 anos.

      <a name="cookies"></a>

      ## [Usamos cookies?](#cookies)

      Sim. Os cookies são pequenos ficheiros que um sítio ou um fornecedor de serviços transfere para o disco do seu computador através do navegador de Internet (se assim o permitir). Estes cookies permitem que o sítio reconheça o seu navegador e, se tiver uma conta registada, associá-lo a essa.

      Usamos cookies para entender e guardar as suas preferências para visitas futuras e compilar dados agregados sobre o tráfego do sítio e a interação com o mesmo para lhe podermos oferecer as melhores experiências e ferramentas no futuro. Podemos contratar fornecedores de serviços para nos ajudarem a entender melhor os visitantes do nosso sítio. Estes fornecedores de serviços não têm permissão para usar a informação reunida em nosso nome excepto para nos ajudar a conduzir e melhorar o nosso negócio.

      <a name="disclose"></a>

      ## [Divulgamos informação com partes exteriores?](#divulgar)

      Não vendemos, trocamos ou de outra maneira transferimos a sua informação pessoal para partes exteriores. Isto não inclui terceiras partes confiáveis que nos ajudam a operar sítio, conduzir o nosso negócio, ou servi-lo, enquanto estas partes acordarem em manter a informação confidencial. Podemos também partilhar a sua informação quando acreditamos que é apropriado para estar de acordo com a lei, reforçar as políticas do nosso sítio ou proteger os nossos, ou de outros, direitos, propriedades ou segurança. Contudo, informação não-pessoal do visitante pode ser fornecida a outras partes para marketing, publicidade ou outros usos.

      <a name="third-party"></a>

      ## [Hiperligações de Terceiras Partes](#terceira-parte)

      Ocasionalmente, à nossa descrição, podemos incluir ou oferecer serviços ou produtos de terceiros no nosso sítio. Estes sítios de terceiros têm políticas de privacidade separadas e independentes. Por este motivo, não temos responsabilidade no conteúdo ou atividades destes sítios hiperligados. No entanto, procuramos proteger a integridade do nosso sítio e damos as boas-vindas a qualquer feedback sobre estes sítios.

      <a name="coppa"></a>

      ## [Cumprimento da Proteção da Privacidade Online Infantil](#coppa)

      O nosso sítio, produtos e serviços são direcionados a pessoas com pelo menos 13 anos de idade. Se este servidor está nos EUA e tem menos de 13 anos de idade, como parte dos requisitos do COPPA ([Proteção da Privacidade Online Infantil]( https://en.wikipedia.org/wiki/Children%27s_Online_Privacy_Protection_Act)), não utilize este sítio.

      <a name="online"></a>

      ## [Política de Privacidade Online](#online)

      Estas políticas de privacidade online aplicam-se apenas à informação reunida através do nosso sítio e não à informação reunida offline.

      <a name="consent"></a>

      ## [O seu consentimento](#consentimento)

      Ao utilizar o nosso sítio, está a consentir a política de privacidade do nosso sítio.

      <a name="changes"></a>

      ## [Mudanças à nossa Política de Privacidade](#mudanças)

      Se decidirmos alterar a nossa política de privacidade, iremos publicar as mudanças nesta página.

      Este documento é CC-BY-SA. Foi atualizado pela última vez em 31 de Maio de 2013.
  badges:
    editor:
      name: Editor
      description: Primeira edição de publicação
      long_description: |
        Este distintivo é concedido pela primeira vez que edita uma das suas publicações. Apesar de não ser possível editar as suas publicações após um tempo limite, editar é sempre uma boa ideia - pode melhorar as suas publicações, corrigir pequenos erros, ou acrescentar algo que tenha esquecido quando criou a sua publicação. Edite para tornar as suas publicações ainda melhores!
    basic_user:
      name: Básico
      description: "<a href=\"https://meta.discourse.org/t/what-do-user-trust-levels-do/4924/4\">Atribuídas</a> todas as funções comunitárias essenciais"
      long_description: |
        Este distintivo é concedido quando atinge o nível de confiança 1. Obrigado por ficar por cá durante algum tempo e por ler alguns tópicos para aprender do que trata a nossa comunidade. As suas restrições de novo utilizador foram removidas, e foram-lhe atribuídas habilidades essenciais da comunidade, tais como mensagens pessoais, denúncias, edição de wikis, e a habilidade de publicar múltiplas imagens e ligações.
    member:
      name: Membro
      description: "<a href=\"https://meta.discourse.org/t/what-do-user-trust-levels-do/4924/5\">Concedido</a> convites, mensagens de grupo, mais gostos"
      long_description: |
        Este distintivo é concedido quando atinge o nível de confiança 2. Obrigado por participar durante um período de semanas para se juntar à nossa comunidade. Agora pode enviar convites pessoais da sua página de utilizador ou tópicos individuais, criar mensagens de grupo, e mais alguns gostos por dia!
    regular:
      name: Regular
      description: "<a href=\"https://meta.discourse.org/t/what-do-user-trust-levels-do/4924/6\">Concedido</a> re-categorização, renomeação, wiki, ligações seguidas, mais gostos"
      long_description: |
        Este distintivo é concedido quando atingir o nível de confiança 3. Obrigado por ser uma parte regular da nossa comunidade por um período de meses. É de momento um dos leitores mais activos, que contribui regularmente para tornar esta comunidade excelente. Agora pode re-categorizar e renomear tópicos, aceder à área privada do salão, tomar partido de denúncias de spam mais poderosas, e muitos mais gostos por dia.
    leader:
      name: Líder
      description: "<a href=\"https://meta.discourse.org/t/what-do-user-trust-levels-do/4924/7\">Concedido</a> edição global, afixar, fechar, arquivar, separar e unir, mais gostos"
      long_description: |
        Este distintivo é concedido quando atinge o nível de confiança 4. É um líder nesta comunidade, como tal seleccionado pela equipa de apoio, e define um exemplo positivo para a comunidade nos seus actos e palavras. Tem a habilidade de editar todas as publicações, realizar acções de moderador de tópicos comuns tais como afixar, fechar, arquivar, separar e unir, e toneladas de gostos por dia.
    welcome:
      name: Bem-vindo
      description: Recebeu um gosto
      long_description: |
        Este distintivo é concedido quando recebe o seu primeiro gosto numa publicação. Parabéns, publicou algo que os colegas membros da comunidade acham interessante, giro, ou útil!
    autobiographer:
      name: Autobiógrafo
    anniversary:
      name: Aniversário
      description: "Membro ativo há um ano, publicou pelo menos uma vez"
      long_description: |
        Este distintivo é concedido quando tiver sido membro por um ano com pelo menos uma mensagem nesse ano. Obrigado por ficar por cá e por contribuir para a nossa comunidade. Não o podíamos fazer sem você.
    nice_post:
      name: Boa Resposta
      description: Recebeu 10 gostos numa resposta
      long_description: |
        Este distintivo é concedido ao criar uma resposta que obtém 10 gostos. A sua resposta realmente causou uma boa impressão na comunidade e ajudou a conversa a seguir a frente!
    good_post:
      name: Boa Resposta
      description: Recebeu 25 gostos numa resposta
      long_description: |
        Este distintivo é concedido ao criar uma resposta que obtém 25 gostos. A sua resposta foi excepcional e tornou a discussão muito melhor para todos!
    great_post:
      name: Excelente Resposta
      description: Recebeu 50 gostos numa resposta
      long_description: |
        Este distintivo é concedido ao criar uma mensagem que obtém 50 gostos. Uau! A sua resposta foi inspiradora, fascinante, hilariante, ou perspicaz e a comunidade adorou.
    nice_topic:
      name: Bom Tópico
      description: Recebeu 10 gostos num tópico
      long_description: |
        Este distintivo é concedido ao criar um tópico que obtém 10 gostos. Hey, iniciou uma discussão interessante que a comunidade gostou!
    good_topic:
      name: Ótimo Tópico
      description: Recebeu 25 gostos num tópico
      long_description: |+
        Este distintivo é concedido ao criar um tópico que obtém 25 gostos. Iniciou uma discussão vibrante em torno da qual a comunidade se juntou e amou!

    great_topic:
      name: Excelente Tópico
      description: Recebeu 50 gostos num tópico
      long_description: |
        Este distintivo é concedido ao criar uma resposta que obtém 50 gostos. Uau! Iniciou uma discussão fascinante e a comunidade adorou a dinâmica da discussão que daí resultou!
    nice_share:
      name: Boa Partilha
      description: Partilhou uma publicação com 25 visitantes únicos
      long_description: |
        Este distintivo é concedido por partilhar uma ligação que foi clicada por 25 visitantes externos. Obrigado por espalhar a palavra sobre as nossas discussões, e esta comunidade.
    good_share:
      name: Ótima Partilha
      description: Partilhou uma publicação com 300 visitantes únicos
      long_description: |
        Este distintivo é concedido por partilhar uma ligação que foi clicada por 300 visitantes externos. Bom trabalho! Mostrou uma discussão interessante a um monte de pessoas novas e ajudou esta comunidade a crescer.
    great_share:
      name: Excelente Partilha
      description: Partilhou uma publicação com 1000 visitantes únicos
      long_description: |
        Este distintivo é concedido por partilhar uma ligação que foi clicada por 1000 visitantes externos. Uau! Promoveu uma discussão interessante junto de uma enorme nova audiência para esta comunidade, e ajudou-nos a crescer esta comunidade em grande!
    first_like:
      name: Primeiro Gosto
      description: Gostou de uma publicação
      long_description: |
        Este distintivo é concedido pela primeira vez que gosta de uma publicação utilizando o botão :heart: . Gostar de mensagens é uma excelente maneira de deixar os seus companheiros membros da comunidade saberem que o que eles postaram foi interessante, útil, giro, ou divertido. Partilhe o amor!
    first_flag:
      name: Primeira Denúncia
      description: Denunciou uma publicação
      long_description: |
        Este distintivo é concedido pela primeira vez que denuncia uma publicação. Denunciar ajuda a manter isto um sítio limpo, bem mantido para todos. Se reparar nalguma publicação que necessite de atenção da moderação por favor não hesite em denunciá-la. Pode também denúncias para enviar <b>mensagens pessoais</b> para colegas utilizadores se notar algum problema com publicações deles. Se vir um problema, :flag_black:  denuncio-o!
    promoter:
      name: Promotor
      description: Convidou um utilizador
    campaigner:
      name: Ativista
      description: Convidou 3 utilizadores básicos
      long_description: |
        Este distintivo é concedido quando tiver convidado 3 pessoas que subsequentemente tenham passado tempo suficiente no site para se tornarem utilizadores básicos. Uma comunidade vibrante precisa de uma infusão regular de novos utilizadores que participem regularmente e adicionem novas vozes à conversa.
    champion:
      name: Campeão
      description: Convidou 5 membros
      long_description: |
        Este distintivo é concedido quando tiver convidado 5 pessoas que subsequentemente tenham passado tempo suficiente no site para se tornarem utilizadores completos. Uau! Obrigado por expandir a diversidade da nossa comunidade com novos membros!
    first_share:
      name: Primeira Partilha
      description: Partilhou uma publicação
      long_description: |
        Este distintivo é concedido pela primeira vez que partilha uma ligação a uma publicação ou tópico utilizando o botão de partilha. Partilhar ligações é uma excelente maneira de mostrar discussões interessantes  ao resto do mundo e de fazer crescer a sua comunidade.
    first_link:
      name: Primeira Ligação
      description: Adicionou uma ligação para outro tópico
      long_description: |
        Este distintivo é concedido pela primeira vez que coloca uma ligação para outro tópico. Ligar tópicos ajuda os leitores a encontrarem conversas relacionadas interessantes, ao exibir as conexões entre tópicos em ambas as direcções. Ligue à vontade!
    first_quote:
      name: Primeira Citação
      description: Citou uma publicação
      long_description: |
        Este distintivo é concedido pela primeira vez que cita uma publicação numa resposta sua. Citar secções relevantes de publicações anteriores na sua resposta ajuda a manter as discussões coesas e focadas. Cite generosamente!
    read_guidelines:
      name: Ler Orientações
    reader:
      name: Leitor
      description: Ler todas as respostas num tópico com mais de 100 respostas
      long_description: |
        Este distintivo é concedido pela primeira vez que lê um tópico alongado com mais de 100 respostas. Ler uma discussão atentamente ajuda-o a acompanhar uma discussão, compreender diferentes pontos de vista, e leva a discussões mais interessantes. Quanto mais lê, melhor fica a discussão. Como costumamos dizer, Ler é Fundamental! :slight_smile:
    popular_link:
      name: Ligação Popular
      description: Publicou uma ligação externa com 50 cliques
      long_description: |
        Este distintivo é concedido quando uma ligação que partilhou obtém 50 cliques. Obrigado por publicar uma ligação útil que adicionou conteúdo interessante à conversa!
    hot_link:
      name: Ligação Quente
      description: Publicou uma ligação externa com 300 cliques
      long_description: |
        Este distintivo é concedido quando uma ligação que partilhou obtém 300 cliques. Obrigado por publicar uma ligação fascinante que empurrou a  conversa para a frente e iluminou a discussão!
    famous_link:
      name: Ligação Famosa
      description: Publicou uma ligação externa com 1000 cliques
      long_description: |
        Este distintivo é concedido quando uma ligação que partilhou obtém 1000 cliques. Uau!  Publicou uma ligação que significativamente melhorou a conversa ao adicionar detalhe, contexto e informação essencial. Óptimo trabalho!
    appreciated:
      name: Apreciado
      description: Recebeu 1 gosto em 20 publicações
      long_description: |
        Este distintivo é concedido quando recebe pelo menos um gosto em 20 publicações diferentes. Aqui comunidade gosta das suas contribuições para as conversas!
    respected:
      name: Respeitado
      description: Recebeu 2 gostos em 100 publicações
      long_description: |
        Este distintivo é concedido quando recebe pelo menos 2 gostos em 100 publicações diferentes. Aqui a comunidade gosta das suas contribuições para as conversas!
    admired:
      name: Admirado
      description: Recebeu 5 gostos em 300 publicações
      long_description: |
        Este distintivo é concedido quando recebe pelo menos 5 gostos em 300 publicações diferentes. Uau! Aqui a comunidade admira as suas frequentes contribuições de alta qualidade para as conversas.
    out_of_love:
      name: Amor esgotado
      description: Utilizou 50 gostos num dia
      long_description: |
        Este distintivo é concedido quando utiliza todos os seus 50 gostos diários. Lembrar-se de parar um momento e gostar das publicações de que disfruta e que aprecia encoraja as pessoas a criar melhores discussões no futuro.
    higher_love:
      name: Amor superior
      description: Utilizou 50 gostos num dia 5 vezes
      long_description: |
        Este distintivo é concedido quando utiliza todos os seus 50 gostos diários durante 5 dias. Obrigado por dedicar parte do seu tempo a encorajar as melhores conversas cada dia!
    crazy_in_love:
      name: Amando Loucamente
      description: Utilizou 50 gostos num dia 20 vezes
      long_description: |
        Este distintivo é concedido quando utiliza todos os seus 50 gostos diários durante 20 dias. Uau! É um modelo do encorajamento diário dos seus colegas na comunidade!
    thank_you:
      name: Obrigado
      description: Tem 20 publicações gostadas e deu 10 gostos
      long_description: |
        Este distintivo é concedido quando tem 20 publicações suas gostadas e deu em troca 10 ou mais gostos. Quando alguém gosta das suas publicações, você encontra o tempo para gostar do que os outros estão a publicar, também.
    gives_back:
      name: Retribui
      description: Tem 100 publicações gostadas e deu 100 gostos
      long_description: |
        Este distintivo é concedido quando tem 100 publicações gostadas e deu 100 ou mais gostos de volta. Obrigado por retribuir!
    empathetic:
      name: Empático
      description: Tem 500 publicações gostadas e deu 1000 gostos
      long_description: |
        Este distintivo é concedido quando tem 500 publicações gostadas e deu 1000 ou mais gostos de volta. Uau! Você é um modelo da generosidade e apreciação mútua :two_hearts:.
    first_emoji:
      name: Primeiro Emoji
      description: Usou um Emoji numa Publicação
    first_mention:
      name: Primeira Menção
      long_description: "Este distintivo é concedido pela primeira vez que menciona o @nome-de-utilizador de alguém numa publicação sua. Cada menção gera uma notificação para o mencionado, de maneira a que saibam da sua publicação. Simplesmente comece por escrever @ (símbolo arroba) para mencionar qualquer utilizador, ou, se permitido, um grupo – é uma maneira conveniente de chamar a atenção de alguém."
    first_onebox:
      name: Primeira Pré-visualização
      description: Publicou uma ligação que foi pré-visualizada
      long_description: "Este distintivo é concedido pela primeira vez que publica uma ligação numa linha por si próprio, que foi então automaticamente expandido numa pré-visualização com um breve sumário da ligação, um titulo, e (quando disponível) uma imagem."
    first_reply_by_email:
      name: Primeira Resposta por Email
      long_description: |
        Este distintivo é concedido pela primeira vez que responde a uma publicação por email :e-mail:.
  admin_login:
    success: "Email Enviado"
    email_input: "Email Administração"
    submit_button: "Enviar Email"
  performance_report:
    initial_post_raw: Este tópico inclui relatórios diários de desempenho para o seu sítio.
    initial_topic_title: Relatórios de desempenho do sítio
  tags:
    title: "Etiquetas"
    staff_tag_disallowed: "A etiqueta \"%{tag}\" pode ser aplicada pela equipa de apoio apenas."
    staff_tag_remove_disallowed: "A etiqueta \"%{tag}\" apenas poderá ser removida pela equipa de apoio."
  rss_by_tag: "Tópicos etiquetados %{tag}"
  finish_installation:
    congratulations: "Felicitações, você instalou o Discourse!"
    register:
      button: "Registar"
      title: "Registar Conta de Administração"
      help: "registe uma conta nova para começar"
      no_emails: "Infelizmente, nenhuns emails de administrador foram definidos durante a configuração inicial, por isso finalizar a configuração <a href='https://meta.discourse.org/t/how-to-create-an-administrator-account-after-install/14046'>poderá ser difícil</a>."
    confirm_email:
      title: "Confirme o seu Email"
      message: "<p>Enviámos um email de ativação para <b>%{email}</b>. Por favor siga as instruções no email para ativar a sua conta.</p><p>Se não receber o email, verifique que configurou correctamente o email no Discourse e verifique a sua pasta de spam.</p>"
    resend_email:
      title: "Reenviar Email de Ativação"
      message: "<p>Reenviamos o email de ativação para <b>%{email}</b>"
  safe_mode:
    title: "Entrar em modo de segurança"
    description: "O modo de segurança permite-lhe testar o seu sítio sem carregar plugins ou alterações."
    only_official: "Desativar plugins não-oficiais"
    no_plugins: "Desativar todos os plugins"
    enter: "Entrar em Modo de Segurança"
  wizard:
    title: "Configuração do Discourse"
    step:
      locale:
        title: "Bem-vindo ao seu Discourse!"
        fields:
          default_locale:
            description: "Qual é a linguagem por defeito para a sua comunidade?"
      forum_title:
        title: "Nome"
        description: "O nome é um sinal visível à distância, a primeira coisa que potenciais visitantes verão sobre a sua comunidade. O que é o que seu nome e título dizem sobre a sua comunidade?"
        fields:
          title:
            label: "O nome da sua comunidade"
            placeholder: "Reduto da Joana"
          site_description:
            label: "Descreva a sua comunidade numa frase curta"
            placeholder: "Um lugar para a Jona e os seus amigos falarem de coisas giras"
      introduction:
        title: "Introdução"
        fields:
          welcome:
            label: "Tópico de Boas-vindas"
            one_paragraph: "Por favor limite a sua mensagem de boas-vindas a um paragrafo."
      privacy:
        title: "Acesso"
        fields:
          privacy:
            choices:
              open:
                label: "Público"
                description: "Qualquer pessoa pode aceder a esta comunidade e inscrever-se para a criação de uma conta"
              restricted:
                label: "Privado"
                description: "Apenas pessoas que convidei ou aprovei podem aceder a  esta comunidade"
      contact:
        title: "Contacte-nos"
        fields:
          contact_email:
            label: "Email"
            placeholder: "name@example.com"
            description: "Endereço de email da pessoa ou grupo responsáveis por esta comunidade. Usado para notificações críticas tais como denúncias não tratadas, actualizações de segurança, assim  como <a href='/about' target='_blank'>na sua página de descrição</a> para comunicações urgentes com a comunidade."
          contact_url:
            label: "Página da Internet"
            placeholder: "http://www.example.com/contact-us"
            description: "Página da internet com informação geral sobre si ou a sua organização. Será mostrada na <a href='/about' target='_blank'>sua página de descrição</a>."
          site_contact:
            label: "Mensagens Automatizadas"
      corporate:
        title: "Organização"
        fields:
          company_short_name:
            label: "Nome da Empresa (curto)"
            placeholder: "Initech"
          company_full_name:
            label: "Nome da Empresa (Completo)"
            placeholder: "Initech, Inc."
          company_domain:
            label: "Nome do Domínio da Empresa"
            placeholder: "initech.com"
      colors:
        title: "Tema"
        fields:
          theme_id:
            choices:
              default:
                label: "Claro Simples"
              dark:
                label: "Escuro Simples"
      logos:
        title: "Logos"
        fields:
          logo_url:
            label: "Logo Primário"
            description: "A imagem do logótipo no canto superior esquerdo do seu sítio. Use uma forma rectangular larga."
          logo_small_url:
            label: "Logo Compacto"
            description: "Uma versão compacta do seu logo, mostrada no canto superior esquerdo, visível quando arrastado para baixo. Use uma forma quadrada."
      icons:
        title: "Ícones"
        fields:
          favicon_url:
            label: "Ícone Pequeno"
            description: "Imagem do ícone usado para representar o seu sítio em navegadores da internet que têm bom aspecto em tamanhos pequenos como 32px por 32px."
          apple_touch_icon_url:
            label: "Ícone Grande"
            description: "Imagem do ícone usado para representar o seu sítio em navegadores da internet que têm bom aspecto em tamanhos grandes como 144px por 144px."
      homepage:
        title: "Página de início"
        fields:
          homepage_style:
            choices:
              latest:
                label: "Tópicos recentes"
              categories:
                label: "Categorias"
      emoji:
        title: "Emoji"
      invites:
        title: "Convidar Equipa de Apoio"
      finished:
        title: "O seu Discourse está Pronto!"
        description: |
          <p>Se alguma vez quiser mudar estas configurações, visite <a href='/admin' target='_blank'>a sua secção de administração</a>; encontre-a junto ao ícone de chave inglesa no menu do sítio.</p>
          <p>Divirta-se, e boa sorte <a href='https://blog.discourse.org/2014/08/building-a-discourse-community/' target='_blank'>para a construção da sua comunidade!</a></p><|MERGE_RESOLUTION|>--- conflicted
+++ resolved
@@ -348,12 +348,8 @@
 
         (Para mais informação acerca dos Níveis de Confiança, [veja este tópico][confiança]. Por favor tenha conhecimento que apenas membros que continuam a corresponder aos requisitos ao longo do tempo, irão manter-se habituais.)
 
-<<<<<<< HEAD
-      [confiança]: https://meta.discourse.org/t/what-do-user-trust-levels-do/4924
-=======
         [confiança]: https://meta.discourse.org/t/what-do-user-trust-levels-do/4924
 
->>>>>>> dee9af28
   category:
     topic_prefix: "Acerca da categoria %{category}"
     replace_paragraph: "(Substitua este primeiro parágrafo com uma breve descrição da sua nova categoria. Este guia irá aparecer na área de seleção da categoria, por isso tente mantê-lo abaixo dos 200 caracteres. **Até editar esta descrição ou criar tópicos, esta categoria não irá aparecer na página das categorias.**)"

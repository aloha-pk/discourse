# encoding: utf-8
#
# Never edit this file. It will be overwritten when translations are pulled from Transifex.
#
# To work with us on translations, join this project:
# https://www.transifex.com/projects/p/discourse-org/

fi:
  dates:
    short_date_no_year: "D. MMM"
    short_date: "D. MMMM[ta] YYYY"
    long_date: "D. MMMM[ta] YYYY, H:mm"
  datetime_formats: &datetime_formats
    formats:
      short: "%-d.%-m.%Y"
      short_no_year: "%-d. %B[ta]"
      date_only: "%d. %B[ta] %Y"
      long: "%d. %B[ta] %Y, [klo] %H.%M"
      no_day: "%B %Y"
  date:
    month_names: [~, Tammikuu, Helmikuu, Maaliskuu, Huhtikuu, Toukokuu, Kesäkuu, Heinäkuu, Elokuu, Syyskuu, Lokakuu, Marraskuu, Joulukuu]
    <<: *datetime_formats
  time:
    <<: *datetime_formats
    am: "am"
    pm: "pm"
  title: "Discourse"
  topics: "Ketjut"
  posts: "viestit"
  loading: "Lataa"
  powered_by_html: 'Voimanlähteenä <a href="https://www.discourse.org">Discourse</a>, toimii parhaiten, kun JavaScript on käytössä'
  sign_up: "Luo tili"
  log_in: "Kirjaudu"
  submit: "Lähetä"
  purge_reason: "Hylätty, aktivoimaton tili poistettiin automaattisesti"
  disable_remote_images_download_reason: "Linkattujen kuvien lataaminen poistettiin käytöstä vähäisen tallennustilan vuoksi."
  anonymous: "Anonyymejä"
  remove_posts_deleted_by_author: "Kirjoittajan poistama"
  redirect_warning: "Emme pystyneet varmistamaan että klikkaamasi linkki on oikeasti lähetetty palstalle. Jos haluat silti jatkaa, klikkaa alla olevaa linkkiä."
  on_another_topic: "Toisessa ketjussa"
  themes:
    bad_color_scheme: "Ei voi päivittää teemaa, väripaletti ei kelpaa"
    other_error: "Jotakin meni vikaan, kun teemaa päivitettiin"
    compile_error:
      unrecognized_extension: "Tuntematon tiedostomuoto: %{extension}"
    import_error:
      generic: Teeman tuomisessa tapahtui virhe
      about_json: "Virhe tuomisessa: about.json -tiedostoa ei ole olemassa tai se ei kelpaa"
      about_json_values: "about.json sisältää arvoja, jotka eivät kelpaa: %{errors}"
      git: "Virhe git-tietovarastoa kloonattaessa: ei ole pääsyoikeutta tai tietovarastoa ei löytynyt"
      unpack_failed: "Tiedoston purku epäonnistui"
      file_too_big: "Purettu tiedosto on liian suuri."
      unknown_file_type: "Lähettämäsi tiedosto ei vaikuta olevan käypä Discourse-teema."
    errors:
      component_no_user_selectable: "Teemakomponentti ei voi olla käyttäjän valittavissa"
      component_no_default: "Teemakomponentti ei voi olla oletusteema"
      component_no_color_scheme: "Teemakomponentilla ei voi olla väripalettia"
      no_multilevels_components: "Teemat joilla on tytärteemoja eivät voi olla tytärteemoja itse"
      optimized_link: Optimoidut kuvalinkit ovat lyhytikäisiä eikä niitä tulisi sisällyttää teeman lähdekoodiin.
    settings_errors:
      invalid_yaml: "Annettu YAML ei kelpaa"
      data_type_not_a_number: "Ei voi asettaa tietotyypiksi %{name}. Tuettuja tyyppejä ovat integer, blool, list ja enum."
      name_too_long: "Jollain asetuksella on liian pitkä nimi. Enimmäispituus on 255."
      default_value_missing: "Asetuksella \"%{name}\" ei ole oletusarvoa"
      default_not_match_type: "Asetuksen \"%{name}\" oletusarvo ei sovi asetuksen tyyppiin."
      default_out_range: "Asetuksen \"%{name}\" oletusarvo ei ole sallituissa rajoissa."
      enum_value_not_valid: "Valittu arvo ei ole enum-arvojen listalla."
      number_value_not_valid: "Uusi arvo ei ole sallituissa rajoissa."
      number_value_not_valid_min_max: "Sen täytyy olla vähintään %{min}ja enintään %{max}."
      number_value_not_valid_min: "Sen täytyy olla suurempi tai yhtä suuri kuin %{min}."
      number_value_not_valid_max: "Sen täytyy olla pienempi tai yhtä suuri kuin %{max}."
      string_value_not_valid: "Uuden arvon pituus ei ole sallituissa rajoissa."
      string_value_not_valid_min_max: "Sen tulee olla %{min}-%{max} merkin pituinen."
      string_value_not_valid_min: "Sen täytyy olla vähintään %{min}merkkiä pitkä."
      string_value_not_valid_max: "Sen täytyy olla enintään %{max}merkkiä pitkä"
    locale_errors:
      top_level_locale: "Lokalisaatiotiedoston ylimmän tason avaimen täytyy olla sama kuin lokalisaation nimi"
      invalid_yaml: "Käännös-YAML ei kelpaa"
  emails:
    incoming:
      default_subject: "Tämä ketju tarvitsee otsikon"
      show_trimmed_content: "Näytä piilotettu sisältö"
      maximum_staged_user_per_email_reached: "Saavutti maksimimäärän automaattisesti luotuja esikäyttäjiä per sähköpostiosoite."
      no_subject: "(ei aihetta)"
      no_body: "(ei leipätekstiä)"
      missing_attachment: "(Liite %{filename} puuttuu)"
      errors:
        empty_email_error: "Näin käy, kun saapuneessa sähköpostissa ei lue mitään."
        no_message_id_error: "Näin käy, kun viestin otsikkotiedoista puuttuu ID-tunniste (engl. message-ID)."
        auto_generated_email_error: "Näin käy, kun viestin kiireellisyysluokitus (engl. precedence header) on joku seuraavista: list, junk, bulk tai auto_reply, tai kun joku muu otsikkotiedoista sisältää jonkun seuraavista: auto-submitted, auto-replied tai auto-generated."
        no_body_detected_error: "Näin käy, kun leipätekstin poiminta epäonnistuu eikä liitteitä ole."
        no_sender_detected_error: "Näin käy, kun emme tunnista käypää sähköpostiosoitetta viestin From-otsikkotiedosta."
        from_reply_by_address_error: "Näin käy, kun lähettäjän osoite (From) on sama kuin vastausten sähköpostiosoite."
        inactive_user_error: "Näin käy, kun lähettäjä ei ole aktiivinen."
        silenced_user_error: "Näin käy, kun lähettäjä on hiljennetty."
        bad_destination_address: "Näin käy, kun yksikään viestin vastaanottaja/kopio-kenttien osoitteista ei täsmää asetettuihin saapuvan sähköpostin osoitteisiin."
        strangers_not_allowed_error: "Näin käy, kun käyttäjä yrittää aloittaa ketjun alueella, jonka jäsen ei ole."
        insufficient_trust_level_error: "Näin käy, kun käyttäjä yrittää aloittaa ketjun alueella, jonka vähimmäisluottamustasovaatimusta ei täytä."
        reply_user_not_matching_error: "Näin käy, kun vastaus saapuu eri sähköpostiosoitteesta kuin mihin ilmoitus lähetettiin."
        topic_not_found_error: "Näin käy, kun vastauksen saapuessa ketju, johon viesti oli tarkoitettu, on poistettu."
        topic_closed_error: "Näin käy, kun vastauksen saapuessa ketju, johon viesti oli tarkoitettu, on suljettu."
        bounced_email_error: "Sähköposti on palautetun sähköpostin raportti"
        screened_email_error: "Näin käy, kun lähettäjän sähköpostiosoite on jo seulottu."
        unsubscribe_not_allowed: "Näin käy, kun tämä käyttäjä ei voi perua tilausta sähköpostitse."
        email_not_allowed: "Näin käy, kun sähköpostiosoite ei ole sallittujen listalla tai on kiellettyjen listalla."
      unrecognized_error: "Tuntematon virhe"
    secure_media_placeholder: "Salattu: sivustolla medialataukset on salattuja; vieraile ketjussa niin näet liitetyt kuvat, äänet ja videot."
  errors: &errors
    format: "%{attribute} %{message}"
    format_with_full_message: "<b>%{attribute}</b>: %{message}"
    messages:
      too_long_validation: "on rajoitettu %{max} merkkiin; sinä syötit %{length} merkkiä."
      invalid_boolean: "Totuusarvomuuttuja ei kelpaa"
      taken: "on jo varattu"
      accepted: täytyy hyväksyä
      blank: ei voi olla tyhjä
      present: täytyy olla tyhjä
      confirmation: "ei vastaa %{attribute}"
      empty: ei voi olla tyhjä
      equal_to: "täytyy olla sama kuin %{count}"
      even: täytyy olla parillinen
      exclusion: on varattu
      greater_than: "täytyy olla suurempi kuin %{count}"
      greater_than_or_equal_to: "täytyy olla yhtä suuri tai suurempi kuin %{count}"
      has_already_been_used: "on jo käytetty"
      inclusion: ei ole listalla
      invalid: ei kelpaa
      is_invalid: "vaikuttaa epäselvältä, olihan se kokonainen virke?"
      invalid_timezone: "'%{tz}' ei ole käypä aikavyöhyke"
      contains_censored_words: "sisältää nämä sensuroidut sanat: %{censored_words}"
      less_than: "täytyy olla vähemmän kuin %{count}"
      less_than_or_equal_to: "täytyy olla yhtä suuri tai pienempi kuin %{count}"
      not_a_number: ei ole numero
      not_an_integer: täytyy olla kokonaisluku
      odd: täytyy olla pariton
      record_invalid: "Validointi epäonnistui: %{errors}"
      max_emojis: "ei voi olla yli %{max_emojis_count}emojia"
      emojis_disabled: "ei voi olla emojeita"
      ip_address_already_screened: "sisältyy jo olemassa olevaan sääntöön"
      restrict_dependent_destroy:
        one: "Tietuetta ei voi poistaa, koska siitä riippuva tietue %{record} on olemassa"
        many: "Tietueita ei voi poistaa, koska siitä riippuva tietue %{record} on olemassa."
      too_long:
        one: on liian pitkä (enintään %{count} merkki)
        other: on liian pitkä (enintään %{count} merkkiä)
      too_short:
        one: on liian lyhyt (vähintään %{count} merkki)
        other: on liian lyhyt (vähintään %{count} merkkiä)
      wrong_length:
        one: on väärän mittainen (pitäisi olla %{count} merkki)
        other: on väärän mittainen (pitäisi olla %{count} merkkiä)
      other_than: "pitää olla muu kuin %{count}"
      sso_overrides_username: "Käyttäjänimeä täytyy muokata SSO-tarjoajan päässä, sillä `sso_overrides_username` -asetus on kytketty."
    template:
      body: "Seuraavien kenttien kanssa oli ongelmia:"
      header:
        one: "%{count} virhe esti tallentamasta tätä %{model}"
        other: "%{count} virhettä esti tallentamasta tätä %{model}"
    embed:
      load_from_remote: "Viestin lataamisessa tapahtui virhe."
    site_settings:
      invalid_category_id: "Määritit alueen, jota ei ole olemassa"
      invalid_choice:
        one: "Määrittämäsi valinta ei kelpaa %{name}"
        other: "Määrittämäsi valinnat eivät kelpaa %{name}"
      default_categories_already_selected: "Et voi valita aluetta, joka on käytössä toisella listalla"
      default_tags_already_selected: "Et voi valita aluetta, joka on käytössä toisella listalla"
      s3_upload_bucket_is_required: "Et voi ottaa s3 latausta käyttöön, jos et ole määrittänyt 's3_upload_bucket'."
      enable_s3_uploads_is_required: "Et voi ottaa S3-inventorya käyttöön, jollei S3-lataukset ole käytössä."
      s3_backup_requires_s3_settings: "Et voi käyttää S3:a varmuuskopiosijaintina, jos %{setting_name} ei ole määritetty."
      s3_bucket_reused: "Sama säiliö ei voi olla sekä 's3_upload_bucket' että 's3_backup_bucket'. Valitse eri säiliö tai määritä eri polku jokaiselle säiliölle."
      secure_media_requirements: "S3-lataukset täytyy ottaa käyttöön, jotta voi ottaa käyttöön suojatut medialataukset."
      second_factor_cannot_be_enforced_with_disabled_local_login: "Et voi pakottaa kaksivaiheista tunnistautumista, jos paikallinen kirjautuminen on pois käytöstä."
      local_login_cannot_be_disabled_if_second_factor_enforced: "Et voi ottaa paikallista kirjautumista käytöstä, jos kaksivaiheinen tunnistautuminen on pakollinen. Kun otat kaksivaiheisen tunnistautumisen pakollisuuden käytöstä, voit ottaa käytöstä paikallisen kirjautumisen."
      cannot_enable_s3_uploads_when_s3_enabled_globally: "Et voi ottaa S3-latauksia käyttöön, koska S3-lataukset ovat käytössä globaalisti. Päälle kytkeminen sivustonlaajuisesti voisi aiheuttaa kriittisiä latauksiin liittyviä ongelmia"
    conflicting_google_user_id: 'Tämän käyttäjätilin Google Account ID on muuttunut. Henkilökunnan toimenpiteet ovat tarpeen tietoturvasyistä. Ota yhteyttä henkilökuntaan ja ohjaa heidät osoitteeseen<br><a href="https://meta.discourse.org/t/76575">https://meta.discourse.org/t/76575</a>'
  activemodel:
    errors:
      <<: *errors
  invite:
    not_found: "Kutsusi tunnistusväline ei kelpaa. <a href='%{base_url}/about'>Ota yhteyttä henkilökuntaan</a>."
    not_found_json: "Kutsusi tunnistusväline ei kelpaa. Ota yhteyttä henkilökuntaan."
    not_found_template: |
      <p>Kutsusi sivustolle<a href="%{base_url}">%{site_name}</a> on jo käytetty.</p>

      <p>Jos muistat salasanasi voit <a href="%{base_url}/login">kirjautua sisään</a>.</p>

      <p>Muussa tapauksessa <a href="%{base_url}/password-reset">uusi salasanasi</a>.</p>
    error_message: "Kutsun hyväksyminen epäonnistui. Ota yhteyttä sivuston ylläpitäjään."
    user_exists: "Ei ole tarpeen lähettää kutsua osoitteeseen <b>%{email}</b>, sillä kutsuttavalla <a href='%{base_path}/u/%{username}/summary'>on jo tunnus!</a>"
    confirm_email: "<p>Melkein valmista! Lähetimme aktivointiviestin sähköpostiosoitteeseesi. Aktivoi tilisi noudattamalla sähköpostissa kerrottuja ohjeita.</p><p>Jos viesti ei saavu, tarkistathan roskapostikansiosi.</p>"
  bulk_invite:
    file_should_be_csv: "Ladattavan tiedoston tulee olla CSV-muodossa."
    max_rows: "Ensimmäiset %{max_bulk_invites} kutsua lähetettiin. Jaa tiedosto pienempiin osiin."
    error: "Tiedoston lataus epäonnistui. Yritä myöhemmin uudelleen."
  topic_invite:
    failed_to_invite: "Käyttäjää ei voi kutsua ketjuun, jollei hän ole jonkun näistä ryhmistä jäsen: %{group_names}."
    user_exists: "Pahoittelut, tämä käyttäjä on jo kutsuttu. Voit kutsua toisen käyttäjän ketjuun vain yhden kerran."
  backup:
    operation_already_running: "Tehtävä on parhaillaan käynnissä. Uutta tehtävää ei voi aloittaa juuri nyt."
    backup_file_should_be_tar_gz: "Varmuuskopion tulisi olla .tar.gz-pakattu tiedosto."
    not_enough_space_on_disk: "Ei tarpeeksi levytilaa."
    invalid_filename: "Varmuuskopion nimi sisältää ei-sallittuja merkkejä. Sallittuja ovat a-z 0-9 . - _."
    file_exists: "Tiedosto jota yrität lähettää on jo olemassa."
    location:
      local: "Paikallinen"
      s3: "Amazon S3"
  invalid_params: "Vastasit pyyntöön parametreilla, jotka eivät kelpaa: %{message}"
  not_logged_in: "Sinun täytyy kirjautua sisään ensin."
  not_found: "Pyydettyä osoitetta tai resurssia ei löytynyt."
  invalid_access: "Sinulla ei ole oikeutta nähdä pyydettyä resurssia."
  authenticator_not_found: "Autentikointimenetelmää ei ole olemassa tai se on poistettu käytöstä."
  invalid_api_credentials: "Et voi katsella pyytämääsi resurssia. Rajapinnan käyttäjänimi tai avain ei kelpaa."
  provider_not_enabled: "Et saa katsella pyydettyä resurssia. Autentikoinnintarjoajaa ei ole otettu käyttöön."
  provider_not_found: "Et saa katsella pyydettyä resurssia. Autentikoinnintarjoajaa ei ole olemassa."
  read_only_mode_enabled: "Sivusto on vain luku-tilassa. Vuorovaikutteiset toiminnot ovat poissa käytöstä."
  invalid_grant_badge_reason_link: "Ulkoiset linkit ja epäkelvot Discourse-linkit eivät kelpaa ansiomerkin syyksi"
  email_template_cant_be_modified: "Tätä sähköpostipohjaa ei voi muokata"
  invalid_whisper_access: "Joko kuiskaukset eivät ole käytössä tai sinulla ei ole oikeutta kuiskata."
  not_in_group:
    title_topic: "Täytyy kuulua ryhmään, jotta näkee tämän ketjun."
    title_category: "Täytyy kuulua ryhmään, jotta näkee tämän alueen."
    request_membership: "Hae jäsenyyttä"
    join_group: "Liity ryhmään"
  deleted_topic: "Ups! Ketju on poistettu eikä ole enää saatavilla."
  delete_topic_failed: "Ketjun poistaminen epäonnistui. Ota yhteyttä sivuston ylläpitoon."
  reading_time: "Lukuaika"
  likes: "Tykkäykset"
  too_many_replies:
    one: "Pahoittelut, uudet käyttäjät voivat kirjoittaa yhden vastauksen samaan ketjuun."
    other: "Pahoittelut, uudet käyttäjät voivat kirjoittaa %{count} vastausta samaan ketjuun."
  max_consecutive_replies:
    one: "Perättäiset vastaukset on kielletty. Muokkaa edellistä vastaustasi tai odota että joku vastaa sinulle."
    other: "Voi vastata enintään %{count} kertaa perättäin. Muokkaa edellistä vastaustasi tai odota että joku vastaa sinulle."
  embed:
    start_discussion: "Lisää kommentti"
    continue: "Siirry keskusteluun"
    error: "Virhe upotettaessa"
    referer: "Referer-viite:"
    error_topics: "`Embed topics list`  -sivustoasetus ei ole käytössä"
    mismatch: "Referer-viitettä ei lähetetty tai se ei täsmää mihinkään näistä isännistä:"
    no_hosts: "Isäntiä ei ole määritetty upotusta varten."
    configure: "Määritä upottaminen"
    more_replies:
      one: "%{count} muu kommentti"
      other: "%{count} muuta kommenttia"
    loading: "Haetaan kommentteja..."
    permalink: "Ikilinkki"
    imported_from: "Tämä on kommenttiketju artikkelille %{link}"
    in_reply_to: "▶ %{username}"
    replies:
      one: "%{count} vastaus"
      other: "%{count} vastausta"
    likes:
      one: "%{count} tykkäys"
      other: "%{count} tykkäystä"
    last_reply: "Viimeisin vastaus"
    created: "Luotu"
    new_topic: "Aloita uusi ketju"
  no_mentions_allowed: "Pahoittelut, et voi mainita muita käyttäjiä."
  too_many_mentions:
    one: "Pahoittelut, voit mainita viestissä vain yhden käyttäjän."
    other: "Pahoittelut, voit mainita viestissä vain %{count} käyttäjää."
  no_mentions_allowed_newuser: "Pahoittelut, uusi käyttäjä ei voi mainita muita käyttäjiä."
  too_many_mentions_newuser:
    one: "Pahoittelut, uusi käyttäjä voi mainita viestissä vain yhden käyttäjän."
    other: "Pahoittelut, uusi käyttäjä voi mainita viestissä vain %{count} käyttäjää."
  no_images_allowed_trust: "Pahoittelut, et voi laittaa kuvia viesteihin"
  no_images_allowed: "Pahoittelut, uusi käyttäjä ei voi liittää kuvia viestiin."
  too_many_images:
    one: "Pahoittelut, uusi käyttäjä voi liittää vain yhden kuvan viestiin."
    other: "Pahoittelut, uusi käyttäjä voi liittää vain %{count} kuvaa viestiin."
  no_attachments_allowed: "Pahoittelut, uusi käyttäjä ei voi liittää liitteitä viesteihin."
  too_many_attachments:
    one: "Pahoittelut, uusi käyttäjä voi liittää vain yhden liitteen viestiin."
    other: "Pahoittelut, uusi käyttäjä voi liittää vain %{count} liittettä viestiin."
  no_links_allowed: "Pahoittelut, uusi käyttäjä ei voi laittaa linkkiä viestiin."
  links_require_trust: "Pahoittelut, et voi laittaa linkkejä viesteihin"
  too_many_links:
    one: "Pahoittelut, uudet käyttäjät voivat laittaa vain yhden linkin viestiin."
    other: "Pahoittelut, uusi käyttäjä voi laittaa vain %{count} linkkiä viestiin."
  contains_blocked_word: "Viestissäsi on kielletty sana: %{word}"
  contains_blocked_words: "Viestissäsi on kiellettyjä sanoja: %{words}"
  spamming_host: "Pahoittelut, linkit tuolle sivulle eivät ole sallittuja."
  user_is_suspended: "Hyllytetyt käyttäjät eivät saa luoda viestejä."
  topic_not_found: "Jotain on mennyt pieleen. Ehkä tämä ketju on suljettu tai poistettu sillä välin, kun katselit sitä?"
  not_accepting_pms: "Pahoittelut, %{username} ei ota vastaan yksityisviestejä tällä hetkellä."
  max_pm_recipients: "Pahoittelut, voit lähettää viestin enintään %{recipients_limit} vastaanottajalle."
  pm_reached_recipients_limit: "Pahoittelut, yksityisviestillä ei voi olla yli %{recipients_limit} vastaanottajaa."
  removed_direct_reply_full_quotes: "Jos edellinen viesti lainataan kokonaan, poista lainaus automaattisesti."
  secure_upload_not_allowed_in_public_topic: "Pahoittelut, näitä suojattuja latauksia ei voi käyttää julkisessa ketjussa: %{upload_filenames}"
  just_posted_that: "on liian samanlainen kuin aiempi viestisi"
  invalid_characters: "sisältää epäkelpoja merkkejä"
  is_invalid: "vaikuttaa epäselvältä, olihan se kokonainen virke?"
  next_page: "seuraava sivu →"
  prev_page: "← edellinen sivu"
  page_num: "Sivu %{num}"
  home_title: "Koti"
  topics_in_category: "Ketjut alueella '%{category}'"
  rss_posts_in_topic: "ketjun '%{topic}' RSS syöte"
  rss_topics_in_category: "RSS syötteet alueen '%{category}' ketjuista"
  author_wrote: "%{author} kirjoitti:"
  num_posts: "Viestit:"
  num_participants: "Osallistujat:"
  read_full_topic: "Lue koko ketju"
  private_message_abbrev: "YV"
  rss_description:
    latest: "Tuoreimmat viestiketjut"
    top: "Kuumat ketjut"
    top_all: "Kaikkien aikojen parhaat ketjut"
    top_yearly: "Vuoden parhaat ketjut"
    top_quarterly: "Vuosineljänneksen parhaat ketjut"
    top_monthly: "Kuukauden parhaat ketjut"
    top_weekly: "Viikon parhaat ketjut"
    top_daily: "Päivän parhaat ketjut"
    posts: "Uusimmat viestit"
    private_posts: "Tuoreimmat yksityisviestit"
    group_posts: "Uusimmat viestit ryhmässä %{group_name}"
    group_mentions: "Uusimmat maininnat ryhmässä %{group_name}"
    user_posts: "Viimeisimmät viestit käyttäjältä @%{username}"
    user_topics: "Viimeisimmät ketjut käyttäjältä @%{username}"
    tag: "Tunnisteelliset ketjut"
    badge: "%{display_name} -ansiomerkki sivustolla %{site_title}"
  too_late_to_edit: "Tämä viesti luotiin liian kauan sitten. Sitä ei voi enää muokata tai poistaa."
  edit_conflict: "Toinen käyttäjä muokkasi viestiä, minkä vuoksi sinun tekemääsi muutosta ei voi enää tallentaa."
  revert_version_same: "Nykyinen revisio on sama, kuin jonka yrität palauttaa."
  excerpt_image: "kuva"
  bookmarks:
    errors:
      already_bookmarked_post: "Samaa viestiä ei voi kirjanmerkitä kahdesti."
      time_must_be_provided: "kaikkiin muistutuksiin paitsi '%{reminder_type}' tarvitaan aika"
    reminders:
      at_desktop: "Ensi kerralla kun olen työpöytäympäristössäni"
      later_today: "Myöhemmin tänään  <br/>{{date}}"
      next_business_day: "Seuraavana arkipäivänä <br/>{{date}}"
      tomorrow: "Huomenna <br/>{{date}}"
      next_week: "Ensi viikolla <br/>{{date}}"
      next_month: "Ensi kuussa <br/>{{date}}"
      custom: "Valitse päivämäärä ja kellonaika"
  groups:
    success:
      bulk_add:
        one: "%{count} käyttäjä lisättiin ryhmään."
        other: "%{count} käyttäjää lisättiin ryhmään."
    errors:
      grant_trust_level_not_valid: "'%{trust_level}' ei kelpaa luottamustasoksi."
      can_not_modify_automatic: "Et voi muokata automaattista ryhmää"
      member_already_exist:
        one: "'%{username}' on jo ryhmän jäsen."
        other: "Nämä käyttäjät ovat jo ryhmän jäseniä: %{username}"
      invalid_domain: "'%{domain}' ei ole käypä verkkotunnus."
      invalid_incoming_email: "'%{email}' ei ole käypä sähköpostiosoite."
      email_already_used_in_group: "'%{email}' on jo käytössä ryhmällä '%{group_name}'."
      email_already_used_in_category: "'%{email}' on jo käytössä alueella '%{category_name}'."
      cant_allow_membership_requests: "Et voi sallia ryhmäjäsenyyden hakemista, jos ryhmällä ei ole isäntää."
      already_requested_membership: "Olet jo hakenut tämän ryhmän jäsenyyttä."
    default_names:
      everyone: "kaikki"
      admins: "yllapitajat"
      moderators: "valvojat"
      staff: "henkilokunta"
      trust_level_0: "luottamustaso_0"
      trust_level_1: "luottamustaso_1"
      trust_level_2: "luottamustaso_2"
      trust_level_3: "luottamustaso_3"
      trust_level_4: "luottamustaso_4"
    request_membership_pm:
      title: "Jäsenhakemus ryhmään @%{group_name}"
      handle: "käsittele jäsenyyshakemus"
    view_hidden_topic_request_reason: "Haluaisin liittyä ryhmään '%{group_name}', jotta pääsen [tähän ketjuun](%{topic_url})"
  education:
    until_posts:
      one: "ensimmäisen viestisi"
      other: "%{count} ensimmäistä viestiäsi"
    "new-topic": |
      Tervetuloa, tämä on %{site_name} &mdash; **kiitos uuden viestiketjun aloittamisesta!**

      - Kuulostaako otsikko mielenkiintoiselta, jos luet sen ääneen? Onko se hyvä kiteytys?

      - Ketä tämä ketju voisi kiinnostaa? Mikä on sen merkitys? Minkälaisia vastauksia odotat?

      - Sisällytä tekstiin usein käytettyjä sanoja, jotta muut voivat *löytää* sen. Yhdistääksesi ketjun muihin siihen liittyviin ketjuihin, valitse sille sopiva alue.

      Saadaksesi lisätietoa, [käy tutkimassa ohjeet](%{base_path}/guidelines). Tämä ohje näytetään vain kirjoittaessasi %{education_posts_text}.
    "new-reply": |
      Tervetuloa, tämä on %{site_name} &mdash; **kiitos keskusteluun osallistumisesta!**

      - Parantaako vastauksesi keskustelua jollain tapaa?

      - Ole ystävällinen muille käyttäjille.

      - Rakentava palaute on tervetullutta, mutta kritisoi *ideoita*, älä ihmisiä.

      Saadaksesi lisätietoa, [käy tutkimassa palstan säännöt](%{base_path}/guidelines). Tämä ohje näytetään vain kirjoittaessasi %{education_posts_text}.
    avatar: |
      ### Mitäpä jos lisäisit kuvan käyttäjätiliisi?

      Olet aloittanut ketjuja ja kirjoittanut viestejä, mutta profiilikuvasi ei ole yhtä uniikki kuin sinä olet – se on pelkkä kirjain.

      Oletko ajatellut **[käväistä käyttäjäprofiilissasi](%{profile_path})** ja lisätä kuvan edustamaan sinua?

      On helpompaa seurata keskusteluita ja löytää niistä kiinnostavia ihmisiä, kun kaikilla on uniikki profiilikuva!
    sequential_replies: |
      ### Harkitse kaikkiin viesteihin vastaamista yhdellä kertaa

      Usean perättäisen viestin sijaan, harkitse yhden vastauksen kirjoittamista, joka sisältää useita lainauksia aiemmista viesteistä tai @nimen mainintoja.

      Voit muokata edellistä viestiäsi ja lisätä siihen lainauksen maalaamalla lainattavan viestin tekstiä ja klikkaamalla ilmestyvää <b>lainaa</b>-painiketta.

      On helpompaa lukea ketjua, jossa on vähemmän pidempiä vastauksia kuin sellaista, jossa on paljon lyhyitä yksittäisiä vastauksia.
    dominating_topic: |
      ### Anna muidenkin osallistua keskusteluun

      Tämä ketju on selvästikin tärkeä sinulle &ndash; olet kirjoittanut yli %{percent}% vastauksista.

      Oletko varma, että annat muillekin riittävästi aikaa jakaa omia ajatuksiaan? Voisit kutsua heitä tänne?
    get_a_room: |
      ### Rohkaise kaikkia osallistumaan keskusteluun

      Olet vastannut %{count} kertaa käyttäjälle @%{reply_username} tässä ketjussa!

      Parhaissa keskusteluissa on monia ääniä ja näkökulmia. Voitko saada jonkun liittymään keskusteluun?

      Pidä mielessä, että jos haluat keskustella syvällisemmin tämän käyttäjän kanssa ei-julkisesti, [lähetä hänelle yksityisviesti](%{base_path}/u/%{reply_username}).
    too_many_replies: |
      ### Olet kirjoittanut enimmäismäärän vastauksia tähän ketjuun

      Olemme pahoillamme, mutta uusien käyttäjien viestien määrä on rajoitettu %{newuser_max_replies_per_topic} vastaukseen samassa ketjussa.

      Harkitse edellisten viestiesi muokkaamista uuden viestin kirjoittamisen sijaan tai vieraile muissa ketjuissa.
    reviving_old_topic: |
      ### Elvytä ketju?

      Viimeisimmästä vastauksesta ketjuun on jo **%{time_ago}**. Vastauksesi nostaa ketjun listausten kärkeen ja siitä lähtee ilmoitus aiemmin keskusteluun osallistuneille.

      Oletko varma, että haluat jatkaa tätä vanhaa keskustelua?
  activerecord:
    attributes:
      category:
        name: "Alueen nimi"
      topic:
        title: "Otsikko"
        featured_link: "Ketjulinkki"
        category_id: "Alue"
      post:
        raw: "Leipäteksti"
      user_profile:
        bio_raw: "Minusta"
    errors:
      <<: *errors
      models:
        topic:
          attributes:
            base:
              warning_requires_pm: "Voit liittää varoituksia vain yksityisviesteihin."
              too_many_users: "Voit lähettää varoituksia vain yhdelle käyttäjälle kerrallaan."
              cant_send_pm: "Pahoittelut, et voi lähettää yksityisviestiä tällä käyttäjälle."
              no_user_selected: "Sinun täytyy valita kelpaava käyttäjä."
              reply_by_email_disabled: "Sähköpostilla vastaaminen ei ole käytössä."
              target_user_not_found: "Ei löydetty yhtä niistä käyttäjistä, joille lähetät viestiä."
            featured_link:
              invalid: "ei ole käypä. URL:in tulisi sisältää http:// tai https://."
              invalid_category: "ei voi muokata tällä alueella."
        user:
          attributes:
            password:
              common: "on yksi 10 000 yleisimmästä salasanasta. Valitse turvallisempi salasana."
              same_as_username: "on sama kuin käyttäjätunnuksesi. Valitse turvallisempi salasana."
              same_as_email: "on sama kuin sähköpostiosoitteesi. Valitse turvallisempi salasana."
              same_as_current: "on sama kuin nykyinen salasanasi."
              same_as_name: "on sama kuin nimesi."
              unique_characters: "on liikaa toistuvia merkkejä. Valitse turvallisempi salasana."
            username:
              same_as_password: "on sama kuin salasanasi."
            name:
              same_as_password: "on sama kuin salasanasi."
            ip_address:
              signup_not_allowed: "Liittyminen ei ole sallittu tälle tilille."
        user_email:
          attributes:
            user_id:
              reassigning_primary_email: "Ensisijaista sähköpostia ei voi siirtää toiselle käyttäjälle."
        color_scheme_color:
          attributes:
            hex:
              invalid: "ei ole sallittu väri"
        post_reply:
          base:
            different_topic: "Viestin ja siihen liittyvän vastauksen tulee olla samassa ketjussa."
        web_hook:
          attributes:
            payload_url:
              invalid: "URL ei kelpaa- URL:in tulee sisältää http:// tai https://. Välilyöntejä ei saa olla."
        custom_emoji:
          attributes:
            name:
              taken: on jo varattu toiselle emojille
        topic_timer:
          attributes:
            execute_at:
              in_the_past: "täytyy olla tulevaisuudessa."
        translation_overrides:
          attributes:
            value:
              invalid_interpolation_keys: 'Nämä interpolaatioavaimet eivät kelpaa: "%{keys}"'
        watched_word:
          attributes:
            word:
              too_many: "Toiminnolle on määritelty liian monta sanaa"
  uncategorized_category_name: "Kategorisoimattomat"
  vip_category_name: "Lounge"
  vip_category_description: "Alue luottamustason 3 ja ylemmille käyttäjille."
  meta_category_name: "Palaute"
  meta_category_description: "Keskustelua tästä sivustosta, sen järjestämisestä, siitä miten se toimii ja miten sitä voisi parantaa."
  staff_category_name: "Henkilökunta"
  staff_category_description: "Yksityinen alue henkilökunnan keskusteluille. Ketjut näkyvät ainoastaan ylläpitäjille ja valvojille."
  discourse_welcome_topic:
    title: "Tervetuloa käyttämään Discoursea"
    body: |2

      Tämän kiinnitetyn ketjun ensimmäinen kappale on sivustolla vierailevalle näkyvä tervetulotoivotus. Se on tärkeä!

      **Muokkaa tästä** tiivis kuvaus yhteisöstäsi:

      - Kenelle se on suunnattu?
      - Mistä täällä keskustellaan?
      - Miksi heidän kannattaa käydä täällä?
      - Mistä he löytävät lisätietoa (linkkejä, ohjeita jne.)?

      <img src="%{base_path}/images/welcome/discourse-edit-post-animated.gif" width="508" height="106">

      Saattaa olla hyvä sulkea tämä ketju ylläpitäjän :wrench: -valikon kautta (oikealla ylhäällä sekä sivun pohjalla), jottei vastauksia kasaannu ilmoituksen alle.
  lounge_welcome:
    title: "Tervetuloa Loungeen"
    body: |2

      Onnittelut! :confetti_ball:

      Jos näet tämän ketjun, sinut on juuri ylennetty **mestariksi** (luottamustaso 3).

      Voit nyt &hellip;

      * Muokata minkä hyvänsä ketjun otsikkoa
      * Siirtää minkä tahansa ketjun toiselle alueelle
      * Lisätä linkkejä, joita hakukoneet seuraavat ([nofollow](http://en.wikipedia.org/wiki/Nofollow) on poistettu)
      * Päästä suljetulle Lounge-alueelle, joka näkyy vain luottamustason 3 ja korkeammille käyttäjille
      * Piilottaa roskapostiviestin yhdellä liputuksella

      Tässä on nykyinen [lista mestareista](%{base_path}/badges/3/regular). Käyhän moikkaamassa.

      Kiitos, että olet tämän yhteisön arvokas jäsen!

      (Lisää tietoa luottamustasoista saat [tästä englanninkielisestä ketjusta][trust]. Huomaa, että pysyäksesi mestarina sinun pitää täyttää vaatimukset jatkossakin.)

      [trust]: https://blog.discourse.org/2018/06/understanding-discourse-trust-levels/
  admin_quick_start_title: "LUE ENSIN: Ylläpitäjän pika-aloitusopas"
  category:
    topic_prefix: "Alueesta %{category}"
    replace_paragraph: "(Korvaa tämä kappale lyhyellä kuvauksella uudesta alueesta. Tämä kuvaus näytetään alueen valinnan yhteydessä, joten yritä pitää se alle 200 merkin pituisena.)"
    post_template: "%{replace_paragraph}\n\nKäytä seuraavat kappaleet pidempään kuvaukseen tai selvittääksesi alueen säännöt ja ohjeet:\n\n- Miksi käyttäjät valitsisivat tämän alueen? Mitä varten se on?\n\n- Kuinka se tarkkaan ottaen eroaa muista olemassa olevista alueista?\n\n- Minkälaista sisältöä alueen ketjuissa tulisi yleensä olla?\n\n- Tarvitaanko tätä aluetta? Voisiko sen yhdistää toiseen alueeseen tai siirtää toisen alueen alle?\n"
    errors:
      not_found: "Aluetta ei löytynyt!"
      uncategorized_parent: "Alueettomilla ei voi olla emoaluetta"
      self_parent: "Alue ei voi olla itsensä emoalue"
      depth: "Alue ei voi olla tytäralueen tytäralue"
      invalid_email_in: "'%{email}' ei ole käypä sähköpostiosoite"
      email_already_used_in_group: "'%{email}' on jo käytössä ryhmällä '%{group_name}'."
      email_already_used_in_category: "'%{email}' on jo käytössä alueella '%{category_name}'."
      description_incomplete: "Alueen kuvauksessa on oltava ainakin yksi kappale."
      permission_conflict: "Ryhmällä jolle myönnetään pääsy tytäralueelle, on oltava pääsy emoalueelle. Näillä ryhmillä on pääsy jollekin tytäralueelle, muttei emoalueelle: %{group_names}."
      disallowed_topic_tags: "Ketjulla on tunnisteita, jotka eivät ole sallittuja tällä alueella: '%{tags}'"
      disallowed_tags_generic: "Tällä ketjulla on kiellettyjä tunnisteita."
    cannot_delete:
      uncategorized: "Tämä alue on erityinen. Se on tarkoitettu säilytyspaikaksi ketjuille, joilla ei ole aluetta; sitä ei voi poistaa."
      has_subcategories: "Aluetta ei voi poistaa, koska sillä on tytäralueita."
      topic_exists:
        one: "Aluetta ei voi poistaa, koska siellä on %{count} ketju. Vanhin ketju on %{topic_link}."
        other: "Aluetta ei voi poistaa, koska siellä on %{count} ketjua. Vanhin ketju on %{topic_link}."
      topic_exists_no_oldest: "Aluetta ei voi poistaa, koska ketjujen lukumäärä on #{count}."
    uncategorized_description: "Ketjut, jotka eivät tarvitse aluetta tai eivät sovi muihin alueisiin."
  trust_levels:
    newuser:
      title: "tulokas"
    basic:
      title: "haastaja"
    member:
      title: "konkari"
    regular:
      title: "mestari"
    leader:
      title: "johtaja"
    change_failed_explanation: "Yritit alentaa käyttäjän %{user_name} luottamustasolle '%{new_trust_level}'. Käyttäjän luottamustaso on jo valmiiksi '%{current_trust_level}'. %{user_name} jatkaa edelleen luottamustasolla '%{current_trust_level}' - jos haluat alentaa luottamustasoa, lukitse se ensin"
  post:
    image_placeholder:
      broken: "Tämä kuva ei toimi"
    has_likes:
      one: "%{count} tykkäys"
      other: "%{count} tykkäystä"
  rate_limiter:
    slow_down: "Olet suorittanut toiminnon liian monta kertaa. Kokeile myöhemmin uudelleen."
    too_many_requests: "Olet suorittanut toiminnon liian monta kertaa. Odota %{time_left} ennen kuin yrität uudelleen."
    by_type:
      first_day_replies_per_day: "Olet jo lähettänyt niin monta viestiä kuin uusi käyttäjä ensimmäisenä päivänään voi. Odota %{time_left} ennen kuin yrität uudelleen."
      first_day_topics_per_day: "Olet jo aloittanut niin monta ketjua kuin uusi käyttäjä ensimmäisenä päivänään voi. Odota %{time_left} ennen kuin yrität uudelleen."
      create_topic: "Aloitat ketjuja liian taajaan. Odota %{time_left} ennen kuin yrität uudelleen."
      create_post: "Lähetät vastauksia liian taajaan. Odota %{time_left} ennen kuin yrität uudelleen."
      delete_post: "Poistat viestejä liian taajaan. Odota %{time_left} ennen kuin yrität uudelleen."
      public_group_membership: "Liityt tai poistut ryhmistä liian taajaan. Odota %{time_left} ennen kuin yrität uudelleen."
      topics_per_day: "Olet aloittanut enimmäismäärän uusia ketjuja. Odota %{time_left} ennen kuin yrität uudelleen."
      pms_per_day: "Olet lähettänyt enimmäismäärän yksityisviestejä. Odota %{time_left} ennen kuin yrität uudelleen."
      create_like: "Olet jakanut enimmäismäärän tykkäyksiä. Odota %{time_left} ennen kuin yrität uudelleen."
      create_bookmark: "Olet lisännyt enimmäismäärän kirjanmerkkejä. Odota %{time_left} ennen kuin yrität uudelleen. "
      edit_post: "Olet tehnyt enimmäismäärän muokkauksia. Odota %{time_left} ennen kuin yrität uudelleen."
      live_post_counts: "Kysyt viestimääriä liian nopealla tahdilla. Odota %{time_left} ja yritä sitten uudelleen."
      unsubscribe_via_email: "Olet perunut enimmäismäärän sähköpostitse. Odota %{time_left} ja yritä sitten uudelleen."
      topic_invitations_per_day: "Olet kutsunut enimmäismäärän käyttäjiä ketjuihin. Odota %{time_left} ja yritä sitten uudelleen."
    hours:
      one: "%{count} tunti"
      other: "%{count} tuntia"
    minutes:
      one: "%{count} minuutti"
      other: "%{count} minuuttia"
    seconds:
      one: "%{count} sekunti"
      other: "%{count} sekuntia"
    short_time: "muutama sekunti"
  datetime:
    distance_in_words:
      half_a_minute: "< 1 min"
      less_than_x_seconds:
        one: "< %{count} s"
        other: "< %{count} s"
      x_seconds:
        one: "%{count} s"
        other: "%{count} s"
      less_than_x_minutes:
        one: "< %{count} min"
        other: "< %{count} min"
      x_minutes:
        one: "%{count} min"
        other: "%{count} min"
      about_x_hours:
        one: "%{count} t"
        other: "%{count} t"
      x_days:
        one: "%{count} pv"
        other: "%{count} pv"
      about_x_months:
        one: "%{count} kk"
        other: "%{count} kk"
      x_months:
        one: "%{count} kk"
        other: "%{count} kk"
      about_x_years:
        one: "%{count} v"
        other: "%{count} v"
      over_x_years:
        one: "> %{count} v"
        other: "> %{count} v"
      almost_x_years:
        one: "%{count} v"
        other: "%{count} v"
    distance_in_words_verbose:
      half_a_minute: "hetki sitten"
      less_than_x_seconds: "hetki sitten"
      x_seconds:
        one: "%{count} sekunti sitten"
        other: "%{count} sekuntia sitten"
      less_than_x_minutes:
        one: "alle minuutti sitten"
        other: "alle %{count} minuuttia sitten"
      x_minutes:
        one: "minuutti sitten"
        other: "%{count} minuuttia sitten"
      about_x_hours:
        one: "tunti sitten"
        other: "%{count} tuntia sitten"
      x_days:
        one: "%{count} päivä sitten"
        other: "%{count} päivää sitten"
      about_x_months:
        one: "noin kuukausi sitten"
        other: "noin %{count} kuukautta sitten"
      x_months:
        one: "kuukausi sitten"
        other: "%{count} kuukautta sitten"
      about_x_years:
        one: "noin vuosi sitten"
        other: "noin %{count} vuotta sitten"
      over_x_years:
        one: "yli vuosi sitten"
        other: "yli %{count} vuotta sitten"
      almost_x_years:
        one: "lähes vuosi sitten"
        other: "lähes %{count} vuotta sitten"
  password_reset:
    no_token: "Pahoittelut, tämä salasanan uusimisen linkki on liian vanha. Paina 'Kirjaudu sisään' nappia ja valitse 'Unohdin salasanani' saadaksesi uuden linkin."
    choose_new: "Valitse uusi salasana"
    choose: "Valitse salasana"
    update: "Päivitä salasana"
    save: "Aseta salasana"
    title: "Uusi salasana"
    success: "Salasanan vaihto onnistui ja olet nyt kirjautuneena sisään."
    success_unapproved: "Salasana vaihdettu onnistuneesti."
  email_login:
    invalid_token: "Pahoittelut, tämä sisäänkirjautumislinkki on liian vanha. Paina 'Kirjaudu sisään' nappia ja valitse 'Unohdin salasanani' saadaksesi uuden linkin."
    title: "Sähköpostikirjautuminen"
  user_auth_tokens:
    browser:
      chrome: "Google Chrome"
      discoursehub: "DiscourseHub-sovellus"
      edge: "Microsoft Edge"
      firefox: "Firefox"
      ie: "Internet Explorer"
      opera: "Opera"
      safari: "Safari"
      unknown: "tuntematon selain"
    device:
      android: "Android-laite"
      chromebook: "Chromebook"
      ipad: "iPad"
      iphone: "iPhone"
      ipod: "iPod"
      linux: "GNU/Linux -tietokone"
      mac: "Mac"
      mobile: "mobiililaite"
      windows: "Windows-tietokone"
      unknown: "tuntematon laite"
    os:
      android: "Android"
      chromeos: "ChromeOS"
      ios: "iOS"
      linux: "Linux"
      macos: "macOS"
      windows: "Microsoft Windows"
      unknown: "tuntematon käyttöjärjestelmä"
  change_email:
    wrong_account_error: "Olet kirjautuneena väärällä käyttäjätilillä. Kirjaudu ulos ja yritä uudelleen."
    confirmed: "Sähköpostiosoite päivitetty."
    please_continue: "Jatka sivustolle %{site_name}"
    error: "Sähköpostiosoitteen vaihdossa tapahtui virhe. Ehkäpä tämä sähköpostiosoite on jo käytössä?"
    error_staged: "Sähköpostiosoitetta muutettaessa tapahtui virhe. Osoite on automaattisesti luodun esikäyttäjän käytössä."
    already_done: "Pahoittelut, tämä varmennuslinnkki ei ole enää voimassa. Ehkäpä sähköpostiosoitteesi on jo vaihdettu?"
    confirm: "Vahvista"
    authorizing_new:
      title: "Vahvista uusi sähköpostiosoite"
      description: "Vahvista, että haluat vaihtaa uudeksi sähköpostiosoitteeksesi:"
    authorizing_old:
      title: "Vaihda sähköpostiosoitettasi"
      description: "Vahvista sähköpostiosoitteesi vaihdos"
      old_email: "Vanha sähköposti: %{email}"
      new_email: "Uusi sähköposti: %{email}"
      almost_done_title: "Vahvista uusi sähköpostiosoite"
      almost_done_description: "Lähetimme sinulle sähköpostin uuteen osoitteeseesi, jotta voit vahvistaa vaihdoksen!"
  associated_accounts:
    revoke_failed: "Tunnustasi palveluntarjoajalla %{provider_name} ei onnistuttu perumaan."
    connected: "(yhdistetty)"
  activation:
    action: "Aktivoi tilisi klikkaamalla tästä"
    already_done: "Pahoittelut, tämän tilin varmennuslinkki ei ole enää voimassa. Ehkäpä tili on jo varmennettu?"
    please_continue: "Tilisi on nyt varmennettu; sivu ohjautuu palstan etusivulle."
    continue_button: "Jatka sivustolle %{site_name}"
    welcome_to: "Tervetuloa sivustolle %{site_name}!"
    approval_required: "Valvojan täytyy hyväksyä uusi tilisi, jotta pääset palstalle. Saat sähköpostin, kun tilisi on hyväksytty."
    missing_session: "Emme voineet havaita, onnistuiko tilisi luonti. Varmista, että selaimesi sallii evästeiden käytön."
    activated: "Pahoittelut, tämä tili on jo aktivoitu."
    admin_confirm:
      title: "Vahvista ylläpitäjätili"
      description: "Oletko varma, että haluat käyttäjästä <b>%{target_username} (%{target_email})</b> ylläpitäjän?"
      grant: "Myönnä ylläpitäjäoikeudet"
      complete: "<b>%{target_username}</b> on nyt ylläpitäjä."
      back_to: "Palaa %{title}"
  reviewable_score_types:
    needs_approval:
      title: "Odottaa hyväksyntää"
  post_action_types:
    off_topic:
      title: "Se eksyy aiheesta"
      description: "Viesti ei ole liity meneillään olevaan keskusteluun, jonka aiheen määrittelee ketjun otsikko ja aloitusviesti. Viesti pitäisi luultavasti siirtää toiseen paikkaan."
      short_description: "Ei liity aiheeseen"
      long_form: "liputti tämän eksyvän aiheesta"
    spam:
      title: "Roskaposti"
      description: "Viesti on mainos tai ilkivaltaa. Se on hyödytön ja epäolennainen tähän ketjuun."
      short_description: "On mainos tai häiriköintiä"
      long_form: "liputti tämän roskapostiksi"
      email_title: '"%{title}" liputettiin roskapostiksi'
      email_body: "%{link}\n\n%{message}"
    inappropriate:
      title: "Sopimaton"
      description: 'Viestissä on sisältöä, jota tolkun ihminen pitää loukkaavana, herjaavana tai <a href="%{base_path}/guidelines">palstan sääntöjen</a> vastaisena.'
      short_description: '<a href="%{base_path}/guidelines">Palstan sääntöjen</a> vastainen'
      long_form: "liputti tämän sopimattomaksi"
    notify_user:
      title: "Lähetä käyttäjälle @{{username}} viesti."
      description: "Haluan keskustella viestistä kirjoittajan kanssa kahden kesken."
      short_description: "Haluan keskustella viestistä kirjoittajan kanssa suoraan ja henkilökohtaisesti."
      long_form: "lähetä käyttäjälle viesti"
      email_title: 'Viestisi ketjussa "%{title}"'
      email_body: "%{link}\n\n%{message}"
    notify_moderators:
      title: "Jotain muuta"
      description: "Henkilökunnan tulisi huomioida viesti muusta kuin yllä listatusta syystä."
      short_description: "Henkilökunnan tulisi huomioida muusta syystä"
      long_form: "liputti tämän henkilökunnan huomioitavaksi"
      email_title: 'Henkilökunnan tulisi huomioida viesti ketjussa "%{title}" '
      email_body: "%{link}\n\n%{message}"
    bookmark:
      title: "Kirjanmerkki"
      description: "Lisää viesti kirjanmerkkeihin"
      short_description: "Lisää viesti kirjanmerkkeihin"
      long_form: "viesti lisätty kirjanmerkkeihin"
    like:
      title: "Tykkää"
      description: "Tykkää viestistä"
      short_description: "Tykkää viestistä"
      long_form: "tykkäsi tästä"
  draft:
    sequence_conflict_error:
      title: "luonnosvirhe"
      description: "Luonnosta muokataan toisessa ikkunassa. Lataa tämä sivu uudelleen."
  draft_backup:
    pm_title: "Varmuuskopiot ketjuihin suunnatuista luonnoksista"
    pm_body: "Ketju johon varmuuskopiot luonnoksista sijoitetaan"
  user_activity:
    no_default:
      self: "Et ole vielä tehnyt mitään mainittavaa."
      others: "Ei ole tehnyt mitään mainittavaa."
    no_bookmarks:
      self: "Kirjanmerkeissäsi ei ole mitään. Kirjanmerkitsemällä viestejä löydät ne myöhemmin helposti."
      others: "Ei kirjanmerkkejä."
    no_likes_given:
      self: "Et ole tykännyt yhdestäkään viestistä."
      others: "Ei tykättyjä viestejä."
    no_replies:
      self: "Et ole vastannut yhteenkään viestiin."
      others: "Ei vastauksia."
    no_drafts:
      self: "Sinulla ei ole luonnoksia. Aloita kirjoittamaan viestiä mihin tahansa ketjuun niin se tallentuu automaattiseksi uudeksi luonnokseksi."
  webauthn:
    validation:
      invalid_type_error: "Annettu webauthn-tyyppi ei kelpaa. Kelvollisia ovat webauthn.get ja webauthn.create."
      challenge_mismatch_error: "Palautettu haaste ei vastaa todennuspalvelimen luomaa haastetta."
      invalid_origin_error: "Todentautumisen alkuperä (origin) ei vastaa palvelimen alkuperää."
      malformed_attestation_error: "Todentautumisdatan avaaminen epäonnistui."
      invalid_relying_party_id_error: "Todennuspyynnön Relying Party ID ei vastaa palvelimen Relying Party ID:tä."
      user_verification_error: "Käyttäjävahvistus vaaditaan."
      unsupported_public_key_algorithm_error: "Palvelin ei tue annettua julkisen salauksen algoritmia."
      unsupported_attestation_format_error: "Palvelin ei tue tätä todentautumistapaa."
      credential_id_in_use_error: "Annettu pääsytieto-ID on jo käytössä."
      public_key_error: "Pääsytiedon julkisen salauksen vahvistus epäonnistui."
      ownership_error: "Käyttäjä ei omista tunnistautumislaitetta."
      not_found_error: "Tunnistautumislaitetta annetulla pääsytieto-ID:llä ei löytynyt."
      unknown_cose_algorithm_error: "Tunnistautumislaitteen algoritmia ei tunnistettu."
  topic_flag_types:
    spam:
      title: "Roskaposti"
      description: "Tämä ketju on mainos. Se ei ole hyödyllinen tai relevantti tällä sivustolla, vaan on luonteeltaan mainostamista."
      long_form: "liputti tämän roskapostiksi"
      short_description: "Tämä on mainos"
    inappropriate:
      title: "Sopimaton"
      description: 'Ketjussa on sisältöä, jota tolkun ihminen pitää loukkaavana, herjaavana tai <a href="%{base_path}/guidelines">palstan sääntöjen</a> vastaisena.'
      long_form: "liputti tämän sopimattomaksi"
      short_description: '<a href="%{base_path}/guidelines">Palstan sääntöjen</a> vastainen'
    notify_moderators:
      title: "Jotain muuta"
      description: 'Henkilökunnan tulisi huomioida tämä ketju <a href="%{base_path}/guidelines">palstan sääntöjen</a>, <a href="%{tos_url}">palveluehtojen</a> tai jonkun muun syyn vuoksi.'
      long_form: "liputit tämän valvojille tiedoksi"
      short_description: "Henkilökunnan tulisi huomioida muusta syystä"
      email_title: 'Ketju"%{title}" kaipaa valvojan huomiota'
      email_body: "%{link}\n\n%{message}"
  flagging:
    you_must_edit: '<p>Muu yhteisö liputti viestisi. Käy lukemassa <a href="%{path}">saapuneet viestisi</a>.</p>'
    user_must_edit: "<p>Tämä viesti on liputettu ja on siksi piilotettu väliaikaisesti.</p>"
  ignored:
    hidden_content: "<p>Estettyä sisältöä</p>"
  archetypes:
    regular:
      title: "Tavallinen ketju"
    banner:
      title: "Banneriketju"
      message:
        make: "Tämä ketju on nyt banneri. Se näytetään jokaisen sivun ylälaidassa, kunnes käyttäjä kuittaa sen nähdyksi."
        remove: "Tämä ketju ei ole enää banneri. Sitä ei näytetä enää jokaisen sivun ylälaidassa."
  unsubscribed:
    title: "Sähköpostiasetukset päivitetty!"
    description: "sähköpostiasetukset osoitteelle <b>%{email}</b> päivitettiin. Voit muuttaa sähköpostiasetuksia <a href='%{url}'>käyttäjäasetuksissasi</a>."
    topic_description: "Tilaa %{link} uudelleen ketjun alla tai oikealla puolen sijaitsevan ilmoitusvalikon kautta."
    private_topic_description: "Voit tilata ketjun uudelleen sen alla tai oikealla puolella sijaitsevan ilmoitusvalikon kautta."
  uploads:
    marked_insecure_from_theme_component_reason: "latausta käytetään teemakomponentissa"
  unsubscribe:
    title: "Peru tilaus"
    stop_watching_topic: "Lopeta ketjun tarkkailu, %{link}"
    mute_topic: "Vaimenna ilmoitukset tästä ketjusta, %{link}"
    unwatch_category: "Lopeta kaikkien alueen %{category} ketjujen tarkkailu"
    mailing_list_mode: "Poistu postituslistatilasta"
    all: "Älä lähetä minulle sähköpostia sivustolta %{sitename}"
    different_user_description: "Olet kirjautunut sisään eri käyttäjänä kuin jolle sähköposti lähetettiin. Kirjaudu ulos tai siirry anonyymitilaan ja yritä sitten uudelleen."
    not_found_description: "Pahoittelut, tätä tilauksen perumista ei löytynyt. Kenties sinulle lähetetty linkki on vanhentunut?"
    log_out: "Kirjaudu ulos"
    submit: "Tallenna asetukset"
    digest_frequency:
      title: "Saat sähköpostikoosteita %{frequency}"
      select_title: "Sähköpostikoosteiden taajuus:"
      never: "ei koskaan"
      every_30_minutes: "puolen tunnin välein"
      every_hour: "tunneittain"
      daily: "päivittäin"
      weekly: "viikottain"
      every_month: "kuukausittain"
      every_six_months: "puolen vuoden välein"
  user_api_key:
    title: "Anna sovellukselle käyttöoikeus"
    authorize: "Anna käyttöoikeus"
    read: "luku"
    read_write: "luku/kirjoitus"
    description: '"%{application_name}" pyytää seuraavaa käyttöoikeutta tunnukseesi:'
    instructions: 'Loimme juuri uuden käyttäjärajapinta-avaimen, jolla voit käyttää palveluamme "%{application_name}". Liitä tämä avainkoodi sovellukseesi:'
    otp_description: 'Haluatko sallia sovellukselle "%{application_name}" pääsyn sivustolle?'
    otp_confirmation:
      confirm_title: "Jatka sivustolle %{site_name}"
<<<<<<< HEAD
=======
      logging_in_as: "Kirjaudutaan käyttäjänä %{username}"
      confirm_button: Kirjaudu
>>>>>>> baba1cc0
    no_trust_level: "Pahoittelut, luottamustasosi ei ole riittävä käyttäjärajapinnan käyttämiseen"
    generic_error: "Pahoittelut, API-salausavainta ei muodostettu; sivuston ylläpitäjä on saattanut ottaa ominaisuuden pois käytöstä"
    scopes:
      message_bus: "Reaaliaikaiset päivitykset"
      notifications: "Ilmoitusten lukeminen ja kuittaaminen"
      push: "Push-ilmoitukset ulkoisiin palveluihin"
      session_info: "Tiedot käyttäjän istunnosta"
      read: "Kaikkien luku"
      write: "Kaikkiin kirjaittaminen"
      one_time_password: "Luo kertakäyttöinen kirjautumiskoodi"
    invalid_public_key: "Pahoittelut, julkinen avain ei kelpaa."
    invalid_auth_redirect: "Pahoittelut, tämä auth_redirect host ei ole sallittu."
    invalid_token: "Tunnistusväline puuttuu, ei kelpaa tai on vanhentunut."
  flags:
    errors:
      already_handled: "Lippu ehdittiin jo käsitellä"
  reports:
    default:
      labels:
        count: Lukumäärä
        percent: Prosenttia
        day: Päivä
    post_edits:
      title: "Viestimuokkaukset"
      labels:
        edited_at: Päivämäärä
        post: Viesti
        editor: Muokkaaja
        author: Kirjoittaja
        edit_reason: Syy
      description: "Kuinka monesti viestejä muokattiin."
    user_flagging_ratio:
      title: "Käyttäjän liputussuhde"
      labels:
        user: Käyttäjä
        agreed_flags: Hyväksyttyjä lippuja
        disagreed_flags: Hylättyjä lippuja
        ignored_flags: Sivuutettuja lippuja
        score: Luku
      description: "Luettelo käyttäjistä järjestettynä sen mukaan, miten henkilökunta suhtautuu heidän liputuksiinsa (hylätyt jaettuna hyväksytyillä)."
    moderators_activity:
      title: "Valvoja-aktiivisuus"
      labels:
        moderator: Valvoja
        flag_count: Arvioituja lippuja
        time_read: Lukuaika
        topic_count: Aloitetut ketjut
        post_count: Kirjoitetut viestit
        pm_count: Kirjoitetut yksityisviestit
        revision_count: Revisiot
      description: "Luettelo valvojien aktiivisuudesta. Sisältää käsitellyt liput, lukuajan, luodut ketjut, lähetetyt viestit, lähetetyt yksityisviestit ja tarkastukset."
    flags_status:
      title: "Lippujen status"
      values:
        agreed: Samaa mieltä
        disagreed: Eri mieltä
        deferred: Lykätty
        no_action: Ei toimintaa
      labels:
        flag: Tyyppi
        assigned: Osoitettu
        poster: Kirjoittaja
        flagger: Liputtaja
        time_to_resolution: Selvitysaika
      description: "Luettelo lippujen statuksista sisältäen lippujen tyypit, kirjoittajat, liputtajat ja selvitysajat."
    visits:
      title: "Vierailut"
      xaxis: "Päivä"
      yaxis: "Vierailujen määrä"
      description: "Vierailleiden käyttäjien määrä."
    signups:
      title: "Liittymiset"
      xaxis: "Päivä"
      yaxis: "Liittymisten lukumäärä"
      description: "Uudet rekisteröidyt käyttäjät tällä ajanjaksolla."
    new_contributors:
      title: "Uusia kirjoittajia"
      xaxis: "Päivä"
      yaxis: "Uusien kirjoittajien lukumäärä"
      description: "Kuinka moni kirjoitti ensimmäisen viestinsä tällä ajanjaksolla."
    trust_level_growth:
      title: "Luottamustasojen nousu"
      xaxis:
        tl1_reached: "Nousi LT1:lle"
        tl2_reached: "Nousi LT2:lle"
        tl3_reached: "Nousi LT3:lle"
        tl4_reached: "Nousi LT4:lle"
      yaxis: "Päivä"
      description: "Kuinka monen käyttäjän luottamustaso nousi tällä ajanjaksolla."
    consolidated_page_views:
      title: "Yhdistetyt sivukatselut"
      xaxis:
        page_view_crawler: "Hakurobotit"
        page_view_anon: "Anonyymit käyttäjät"
        page_view_logged_in: "Kirjautuneet käyttäjät"
      yaxis: "Päivä"
      description: "Kuinka monta sivukatselua kirjautuneilta, anonyymeiltä ja hakuroboteilta yhteensä."
      labels:
        post: Viesti
        editor: Muokkaaja
        author: Kirjoittaja
        edit_reason: Syy
    dau_by_mau:
      title: "PAK/KAK"
      xaxis: "Päivä"
      yaxis: "PAK/KAK"
      description: "Käyttäjät jotka kirjautuivat viimeisen päivän aikana jaettuna käyttäjillä, jotka kirjautuivat kuukauden aikana - tuottaa %-luvun joka kuvastaa yhteisön \"tarttuvuutta\". Tähtää yli 30 %:iin."
    daily_engaged_users:
      title: "Sitoutuneet päivittäiskäyttäjät"
      xaxis: "Päivä"
      yaxis: "Sitoutuneet käyttäjät"
      description: "Kuinka moni tykkäsi tai kirjoitti viimeisen päivän aikana."
    profile_views:
      title: "Käyttäjäprofiilin katselut"
      xaxis: "Päivä"
      yaxis: "Katseltujen käyttäjäprofiilien määrä"
      description: "Uudet käyttäjäprofiilikatselut."
    topics:
      title: "Ketjut"
      xaxis: "Päivä"
      yaxis: "Uusien ketjujen lukumäärä"
      description: "Kuinka monta ketjua aloitettiin tällä ajanjaksolla."
    posts:
      title: "Viestit"
      xaxis: "Päivä"
      yaxis: "Uusien viestien lukumäärä"
      description: "Tänä aikana kirjoitettujen viestien määrä"
    likes:
      title: "Tykkäyksiä"
      xaxis: "Päivä"
      yaxis: "Uusien tykkäysten lukumäärä"
      description: "Uudet tykkäykset."
    flags:
      title: "Liputukset"
      xaxis: "Päivä"
      yaxis: "Liputusten lukumäärä"
      description: "Uudet liputukset."
    bookmarks:
      title: "Kirjanmerkit"
      xaxis: "Päivä"
      yaxis: "Uusien kirjanmerkkien lukumäärä"
      description: "Kuinka monta ketjua tai viestiä lisättiin kirjanmerkkeihin."
    users_by_trust_level:
      title: "Käyttäjiä luottamustasoilla"
      xaxis: "Luottamustaso"
      yaxis: "Käyttäjien lukumäärä"
      labels:
        level: Taso
      description: "Kuinka monta käyttäjää on milläkin luottamustasolla."
    users_by_type:
      title: "Käyttäjät tyypeittäin"
      xaxis: "Tyyppi"
      yaxis: "Käyttäjien lukumäärä"
      labels:
        type: Tyyppi
      xaxis_labels:
        admin: Ylläpitäjä
        moderator: Valvoja
        suspended: Hyllytetty
        silenced: Hiljennetty
      description: "Kuinka monta käyttäjää on ylläpitäjinä, valvojina, hyllytettynä ja hiljennettynä."
    trending_search:
      title: Nousussa olevat hakusanat
      labels:
        term: Hakusana
        searches: Hakuja
        click_through: KS
      description: "Suosituimmat hakusanat ja niiden klikkaussuhteet."
    emails:
      title: "Lähetettyjä sähköposteja"
      xaxis: "Päivä"
      yaxis: "Sähköpostien lukumäärä"
      description: "Kuinka monta uutta sähköpostia lähetetty."
    user_to_user_private_messages:
      title: "Käyttäjältä käyttäjälle (pl. vastaukset)"
      xaxis: "Päivä"
      yaxis: "Viestien lukumäärä"
      description: "Kuinka monta yksityiskeskustelua aloitettu."
    user_to_user_private_messages_with_replies:
      title: "Käyttäjältä käyttäjälle (ml. vastaukset)"
      xaxis: "Päivä"
      yaxis: "Viestien määrä"
      description: "Kuinka monta uutta yksityiskeskustelun aloitusta tai vastausta."
    system_private_messages:
      title: "Järjestelmä"
      xaxis: "Päivä"
      yaxis: "Viestien lukumäärä"
      description: "Kuinka monta yksityisviestiä systeemi on lähettänyt automaattisesti."
    moderator_warning_private_messages:
      title: "Varoitus valvojalle"
      xaxis: "Päivä"
      yaxis: "Viestien lukumäärä"
      description: "Kuinka monta yksityistä varoitusta valvojat ovat lähettäneet."
    notify_moderators_private_messages:
      title: "Ilmoita valvojille"
      xaxis: "Päivä"
      yaxis: "Viestien lukumäärä"
      description: "Kuinka monta kertaa valvojia on yksityisesti huomautettu lipuista."
    notify_user_private_messages:
      title: "Ilmoita käyttäjälle"
      xaxis: "Päivä"
      yaxis: "Viestien lukumäärä"
      description: "Kuinka monesti käyttäjiä huomautettiin yksityisesti lipuista."
    top_referrers:
      title: "Parhaat viittaajat"
      xaxis: "Käyttäjä"
      num_clicks: "Klikkausta"
      num_topics: "Ketjut"
      labels:
        user: "Käyttäjä"
        num_clicks: "Klikkauksia"
        num_topics: "Ketjuja"
      description: "Käyttäjät järjestettynä sen mukaan, montako kertaa heidän jakamiaan linkkejä on klikattu."
    top_traffic_sources:
      title: "Parhaat liikenteen lähteet"
      xaxis: "Verkkotunnus"
      num_clicks: "Klikkausta"
      num_topics: "Ketjut"
      num_users: "Käyttäjät"
      labels:
        domain: Verkkotunnus
        num_clicks: Klikkaukset
        num_topics: Ketjut
      description: "Ulkoiset lähteet jotka ovat linkittäneet tälle sivustolle eniten."
    top_referred_topics:
      title: "Parhaat viitatut ketjut"
      labels:
        num_clicks: "Klikkaukset"
        topic: "Ketju"
      description: "Ketjut jotka ovat saaneet eniten klikkauksia ulkoisilta sivustoilta."
    page_view_anon_reqs:
      title: "Anonyymit"
      xaxis: "Päivä"
      yaxis: "Anonyymien sivukatselut"
      description: "Kuinka monta sivunkatselua sisäänkirjautumattomilta vierailta."
    page_view_logged_in_reqs:
      title: "Kirjautuneita"
      xaxis: "Päivä"
      yaxis: "Kirjautuneiden sivukatselut"
      description: "Kuinka monta sivukatselua kirjautuneilta käyttäjiltä."
    page_view_crawler_reqs:
      title: "Hakurobottien sivukatselut"
      xaxis: "Päivä"
      yaxis: "Hakurobottien sivukatselut"
      description: "Hakurobotit järjestettynä sivukatseluiden mukaan."
    page_view_total_reqs:
      title: "Sivukatselua"
      xaxis: "Päivä"
      yaxis: "Sivukatseluita yhteensä"
      description: "Kaikkien kävijöiden sivukatselut."
    page_view_logged_in_mobile_reqs:
      title: "Kirjautuneiden sivukatselut"
      xaxis: "Päivä"
      yaxis: "Kirjautuneiden mobiilikäyttäjien sivukatselut"
      description: "Kuinka monta sivukatselua kirjautuneilta mobiilikäyttäjiltä."
    page_view_anon_mobile_reqs:
      title: "Anonyymien sivukatselut"
      xaxis: "Päivä"
      yaxis: "Anonyymien mobiilikäyttäjien sivukatselut"
      description: "Kuinka monta sivukatselua kirjautumattomilta mobiilikäyttäjiltä."
    http_background_reqs:
      title: "Taustajärjestelmä"
      xaxis: "Päivä"
      yaxis: "Pyyntöjä sivun päivittämiseen ja seuraamiseen"
    http_2xx_reqs:
      title: "Status 2xx (OK)"
      xaxis: "Päivä"
      yaxis: "Onnistuneita pyyntöjä (Status 2xx)"
    http_3xx_reqs:
      title: "HTTP 3xx (Uudelleenohjaus)"
      xaxis: "Päivä"
      yaxis: "Uudelleenohjauksia (Status 3xx)"
    http_4xx_reqs:
      title: "HTTP 4xx (Asiakasvirhe)"
      xaxis: "Päivä"
      yaxis: "Asiakasvirheitä (Status 4xx)"
    http_5xx_reqs:
      title: "HTTP 5xx (Palvelinvirhe)"
      xaxis: "Päivä"
      yaxis: "Palvelinvirheitä (Status 5xx)"
    http_total_reqs:
      title: "Yhteensä"
      xaxis: "Päivä"
      yaxis: "Pyyntöjä yhteensä"
    time_to_first_response:
      title: "Aika ensimmäiseen vastaukseen"
      xaxis: "Päivä"
      yaxis: "Keskimääräinen aika (tuntia)"
      description: "Keskimääräinen aika (tunteina) siihen, että uusiin ketjuihin vastataan."
    topics_with_no_response:
      title: "Ketjut, joihin ei ole vastattu"
      xaxis: "Päivä"
      yaxis: "Yhteensä"
      description: "Kuinka moneen uuteen ketjuun ei vastattu ollenkaan."
    mobile_visits:
      title: "Käyttäjävierailut (mobiili)"
      xaxis: "Päivä"
      yaxis: "Vierailujen määrä"
      description: "Uniikkien mobiilikävijöiden määrä."
    web_crawlers:
      title: "Hakurobottikäyttäjäagentit"
      labels:
        user_agent: "Käyttäjäagentti"
        page_views: "Sivukatselut"
      description: "Luettelo eri hakurobottikäyttäjäagenteista järjestettynä sivukatseluiden mukaan."
    suspicious_logins:
      title: "Epäilyttävät kirjautumiset"
      labels:
        user: Käyttäjä
        client_ip: Asiakkaan IP
        location: Paikka
        browser: Selain
        device: Laite
        os: Käyttöjärjestelmä
        login_time: Kirjautumisaika
      description: "Yksityiskohdat uusista kirjautumisista, jotka epäilyttävällä tavalla poikkesivat aiemmista kirjautumisista."
    staff_logins:
      title: "Ylläpitäjien kirjautumiset"
      labels:
        user: Käyttäjä
        location: Paikka
        login_at: Kirjautumisaika
      description: "Luettelo ylläpitäjien kirjautumisista ja niiden paikoista."
    top_uploads:
      title: "Parhaat lataukset"
      labels:
        filename: Tiedostonimi
        extension: Tiedostopääte
        author: Käyttäjä
        filesize: Tiedoston koko
      description: "Luettelo kaikista latauksista järjestettynä tiedostopäätteen, tiedoston koon ja käyttäjän mukaan."
    top_ignored_users:
      title: "Estetyimmät / Vaimennetuimmat käyttäjät"
      labels:
        ignored_user: Estetty käyttäjä
        ignores_count: Estojen määrä
        mutes_count: Vaimennusten määrä
      description: "Käyttäjät jotka monet muista on vaimentaneet ja/tai estäneet."
  dashboard:
    rails_env_warning: "Palvelintasi ajetaan %{env} moodissa."
    host_names_warning: "Sivuston config/database.yml tiedosto käyttää oletusisäntänimeä. Päivitä se käyttämään sivuston isäntänimeä."
    gc_warning: 'Palvelimesi käyttää Rubyn oletuksia roskienkeräyksessä, mikä ei tarjoa parasta mahdollista suorituskykyä. Tässä ketjussa on suorituskyvyn optimoisesta: <a href="https://meta.discourse.org/t/tuning-ruby-and-rails-for-discourse/4126" target="_blank">Tuning Ruby and Rails for Discourse</a>.'
    sidekiq_warning: 'Sidekiq ei ole käynnissä. Monet tehtävät, kuten sähköpostien lähettäminen, suoritetaan asynkronisesti sidekiqin avulla. Varmista, että vähintään yksi sidekiq prosessi on käynnissä. <a href="https://github.com/mperham/sidekiq" target="_blank">Opiskele lisää Sidekiqista täältä</a>.'
    queue_size_warning: "Jonossa olevien tehtävien määrä on %{queue_size}, joka on korkea. Tämä voi olla merkki ongelmista Sidekiq prosess(e)issa tai sinun voi täytyä lisätä Sidekiq workerien määrää."
    memory_warning: "Palvelimella on alle 1GB muistia. Vähintään 1 GB muistia on suositeltavaa."
    google_oauth2_config_warning: 'Palvelin on konfiguroitu hyväksymään liittyminen ja kirjautuminen Google OAuth2:n kautta (enable_google_oauth2_logins), mutta client id- ja client secret -arvoja ei ole asetettu. Päivitä arvot <a href="%{base_path}/admin/site_settings">sivuston asetuksissa</a. <a href="https://meta.discourse.org/t/configuring-google-login-for-discourse/15858" target="_blank">Voit lukea lisää tästä oppaasta</a>.'
    facebook_config_warning: 'Palvelin on konfiguroitu hyväksymään liittyminen ja kirjautuminen Facebookin kautta (enable_facebook_logins), mutta app id- ja app secret -arvoja ei ole asetettu. Päivitä arvot <a href="%{base_path}/admin/site_settings">sivuston asetuksissa</a>. <a href="https://meta.discourse.org/t/configuring-facebook-login-for-discourse/13394" target="_blank">Voit lukea lisää tästä oppaasta</a>.'
    twitter_config_warning: 'Palvelin on konfiguroitu hyväksymään liittyminen ja kirjautuminen Twitterin kautta (enable_twitter_logins), mutta key- ja secret-salausarvoja ei ole asetettu. Päivitä arvot <a href="%{base_path}/admin/site_settings">sivuston asetuksissa</a>. <a href="https://meta.discourse.org/t/configuring-twitter-login-for-discourse/13395" target="_blank">Voit lukea lisää tästä oppaasta</a>.'
    github_config_warning: 'Palvelin on konfiguroitu hyväksymään liittyminen ja kirjautuminen GitHubin kautta (enable_github_logins), mutta client id- ja app secret -arvoja ei ole asetettu. Päivitä arvot <a href="%{base_path}/admin/site_settings">sivuston asetuksissa</a>. <a href="https://meta.discourse.org/t/configuring-github-login-for-discourse/13745" target="_blank">Voit lukea lisää tästä oppaasta</a>.'
    s3_config_warning: 'Palvelin on konfiguroitu tallentamaan sivustolle ladatut tiedostot S3:een, mutta vähintään yksi tiedoista on asettamatta: s3_access_key_id, s3_secret_access_key, s3_use_iam_profile tai s3_upload_bucket. Päivitä ne <a href="/admin/site_settings">sivuston asetuksissa</a>. Lisätietoa englanninkielisestä ketjusta <a href="https://meta.discourse.org/t/how-to-set-up-image-uploads-to-s3/7229" target="_blank">"How to set up image uploads to S3?"</a>.'
    s3_backup_config_warning: 'Palvelin on konfiguroitu tallentamaan varmuuskopiot S3:een, mutta vähintään yksi tiedoista on asettamatta: s3_access_key_id, s3_secret_access_key tai s3_upload_bucket . Päivitä ne <a href="/admin/site_settings">sivuston asetuksissa</a>. Lisätietoa englanninkielisestä ketjusta <a href="http://meta.discourse.org/t/how-to-set-up-image-uploads-to-s3/7229" target="_blank">"How to set up image uploads to S3?"</a>.'
    image_magick_warning: 'Palvelin on konfiguroitu luomaan esikatselukuvia suurista kuvista, mutta ImageMagickia ei ole asennettu. Asenna ImageMagick paketinhallinnasta tai <a href="http://www.imagemagick.org/script/binary-releases.php" target="_blank">lataa uusin versio</a>.'
    failing_emails_warning: '%{num_failed_jobs} sähköpostitehtävää on epäonnistunut. Tarkista app.yml ja varmista, että sähköpostipalvelimen asetukset ovat kunnossa. <a href="/sidekiq/retries" target="_blank">Katsele epäonnistuneita tehtäviä Sidekiqissa</a>.'
    subfolder_ends_in_slash: "Alihakemiston asetuksesi ei kelpaa; DISCOURSE_RELATIVE_URL_ROOT päättyy vinoviivaan."
    email_polling_errored_recently:
      one: "Sähköpostin pollaus on aiheuttanut virheen edellisen 24 tunnin aikana. Tarkastele <a href='%{base_path}/logs' target='_blank'>lokeja</a> saadaksesi lisätietoja."
      other: "Sähköpostin pollaus aiheutti %{count} virhettä edellisen 24 tunnin aikana. Tarkastele <a href='%{base_path}/logs' target='_blank'>lokeja</a> saadaksesi lisätietoja."
    missing_mailgun_api_key: "Palvelin on määritelty lähettämään sähköpostit Mailgunin avulla, muttet ole määritellyt rajapinta-avainta, jolla varmistetaan webhook-viestien aitous."
    bad_favicon_url: "Favicon ei lataudu. Tarkista favicon-asetus <a href='%{base_path}/admin/site_settings'>sivuston asetuksissa</a>."
    deprecated_api_usage: "Havaitsimme rajapintapyynnön, joka käytti vanhentunutta todennusmenetelmää. Päivitä se käyttämään  <a href='https://meta.discourse.org/t/-/22706'>headeriin perustuvaa todennusta</a>.  Kun olet päivittänyt, voi mennä 24 tuntia ennen kuin tämä viesti katoaa."
    update_mail_receiver: "Huomasimme, että sähköpostipalvelin (mail-receiver) on vanhentunut. Klikkaa <a href='https://meta.discourse.org/t/-/133491'>tästä</a> päivitysohjeet. Kun olet päivittänyt, voi mennä 24 tuntia ennen kuin tämä viesti katoaa."
    poll_pop3_timeout: "Yhteyttä POP3-palvelimelle aikakatkaistaan ja saapuvaa sähköpostia ei voitu hakea. Tarkista <a href='%{base_path}/admin/site_settings/category/email'>POP3-asetukset</a> ja palveluntarjoaja."
    poll_pop3_auth_error: "Yhteys POP3-palvelimelle epäonnistuu autentikaatiovirheen vuoksi. Tarkista <a href='%{base_path}/admin/site_settings/category/email'>POP3-asetukset</a>."
    force_https_warning: "Sivusto käyttää SSL-salausta, mutta `<a href='%{base_path}/admin/site_settings/category/all_results?filter=force_https'>force_https</a>` ei ole valittuna asetuksissa."
    out_of_date_themes: "Päivityksiä on saatavilla näihin teemoihin:"
    unreachable_themes: "Näille teemoille ei löytynyt päivityksiä:"
    watched_word_regexp_error: "Säännöllinen lauseke %{action}-tyypin tarkkailuille sanoille ei kelpaa. Käy läpi <a href='%{base_path}/admin/logs/watched_words'>Tarkkaillut sanat -asetuksesi</a> tai poista käytöstä 'watched words regular expressions' -sivustoasetus."
  site_settings:
    censored_words: "Sanat, jotka korvataan automaattisesti merkeillä &#9632;&#9632;&#9632;&#9632;"
    delete_old_hidden_posts: "Poista automaattisesti kaikki yli 30 päivää piilotettuna olleet viestit."
    default_locale: "Tämän Discourse-ympäristön oletuskieli. Voit korvata systeemin luomien alueiden ja ketjujen tekstejä kohteessa <a href='%{base_path}/admin/customize/site_texts' target='_blank'>Mukauta / Tekstit</a>."
    allow_user_locale: "Salli käyttäjien vaihtaa käyttöliittymän kieli omista asetuksista"
    set_locale_from_accept_language_header: "Aseta sivuston kieli kirjautumattomille käyttäjille selaimen kielivalinnan perusteella. (KOKEELLINEN, ei toimi anonyymin välimuistin kanssa)"
    support_mixed_text_direction: "Salli vasemmalta-oikealle- ja oikealta-vasemmalle-kirjoitusta käytettävän sekaisin."
    min_post_length: "Viestin merkkien minimimäärä"
    min_first_post_length: "Ketjun aloitusviestin (leipätekstin) merkkien minimimäärä"
    min_personal_message_post_length: "Yksityisviestin vähimmäismerkkimäärä"
    max_post_length: "Viestin merkkien minimimäärä"
    topic_featured_link_enabled: "Ota käyttöön ketjulinkit."
    show_topic_featured_link_in_digest: "Näytä ketjulinkki tiivistelmäsähköpostissa."
    min_topic_title_length: "Viestin otsikon merkkien minimimäärä"
    max_topic_title_length: "Viestin otsikon merkkien maksimimäärä"
    min_personal_message_title_length: "Yksityisviestin otsikon vähimmäismerkkimäärä"
    max_emojis_in_title: "Kuinka monta emojia enintään otsikossa"
    min_search_term_length: "Haun merkkien minimimäärä"
    search_tokenize_chinese_japanese_korean: "Pakota haku käsittelemään kiinaa/japania/koreaa myös muunkielisillä sivustoilla"
    search_prefer_recent_posts: "Jos hakeminen suurelta palstaltasi on hidasta, tämä asetus kokeilee hakemistorakennetta, jossa tuoreimmat viestit ovat ensin"
    search_recent_posts_size: "Kuinka monta tuoretta viestiä pidetään hakemistossa"
    log_search_queries: "Pidä lokia käyttäjien tekemistä hauista"
    search_query_log_max_size: "Kuinka monta hakukyselyä säilötään enintään"
    search_query_log_max_retention_days: "Kuinka pitkään hakukyselyä enintään säilötään päivissä."
    search_ignore_accents: "Älä välitä aksenteista, kun haetaan tekstiä"
    category_search_priority_very_low_weight: "Erittäin matalan hakuprioriteetin painoarvo."
    category_search_priority_low_weight: "Matalan hakuprioriteetin painoarvo."
    category_search_priority_high_weight: "Korkean hakuprioriteetin painoarvo."
    category_search_priority_very_high_weight: "Erittäin korkean hakuprioriteetin painoarvo."
    allow_uncategorized_topics: "Salli ketjujen aloittaminen valitsematta aluetta. VAROITUS: Alueettomat ketjut täytyy siirtää jollekin alueelle ennen kuin poistat asetuksen käytöstä."
    allow_duplicate_topic_titles: "Salli ketjun aloittaminen identtisellä otsikolla."
    unique_posts_mins: "Kuinka monen minuutin kuluttua käyttäjä voi lähettää uudestaan samansisältöisen viestin"
    educate_until_posts: "Näytä uuden käyttäjän ohje, kun käyttäjä alkaa kirjoittamaan ensimmäistä (n) viestiään viestikenttään."
    title: "Palstan nimi, käytetään title tagissa."
    site_description: "Kuvaile sivustoa yhdellä lauseella, jota käytetään meta description tagissa."
    short_site_description: "Lyhyt kuvaus, jota käytetään etusivulla otsikkotagissa (title tag)."
    contact_email: "Sivustosta vastaavan henkilön sähköpostiosoite. Siihen lähetetään kriittiset ilmoitukset ja se näkyy <a href='%{base_path}/about' target='_blank'>/about</a>-sivulla kiireellisiä yhteydenottoja varten."
    contact_url: "Verkko-osoite, jonka kautta voi ottaa yhteyttä sivustoon. Näkyy <a href='%{base_path}/about' target='_blank'>/about</a>-sivulla kiireellisiä yhteydenottoja varten."
    crawl_images: "Lataa linkatut kuvat kuvan dimensioiden määrittamiseksi."
    download_remote_images_to_local: "Muunna linkatut kuvat liitetiedostoiksi lataamalla ne; tämä estää kuvien rikkoontumisen vanhentuneiden linkkien vuoksi."
    download_remote_images_threshold: "Vähin vapaa tila, jotta linkatut kuvat ladataan (prosenteissa)"
    download_remote_images_max_days_old: "Älä lataa linkattuja kuvia viesteistä, jotka ovat yli n päivää vanhoja."
    disabled_image_download_domains: "Linkattuja kuvia ei koskaan ladata näistä verkkotunnuksista. Pystyviivalla eroteltu lista."
    editing_grace_period: "Viestin muokkaaminen (n) sekunnin sisällä sen lähettämisestä ei luo viestistä uutta versiota viestin lokiin."
    editing_grace_period_max_diff: "Kuinka monen merkin muutos sallitaan katumusaikana. Jos muutos on isompi tallennetaan uusi viestirevisio (luottamustasolla 0 ja 1)."
    editing_grace_period_max_diff_high_trust: "Kuinka monen merkin muutos sallitaan katumusaikana. Jos muutos on isompi tallennetaan uusi viestirevisio (luottamustasosta 2 ylöspäin)."
    staff_edit_locks_post: "Viesti lukitaan muokkauksilta, jos henkilökunnan jäsen muokkaa sitä"
    post_edit_time_limit: "Lt0- tai lt1-kirjoittaja voi muokata viestiään (n) minuutin ajan viestin lähettämisen jälkeen. Aseta 0 niin voi muokata aina."
    tl2_post_edit_time_limit: "Lt2+ -kirjoittaja voi muokata viestiään (n) minuutin ajan viestin lähettämisen jälkeen. Aseta 0 niin voi muokata aina."
    edit_history_visible_to_public: "Salli kaikkien nähdä muokatun viestin edelliset versiot. Jos asetus otetaan pois käytöstä, vain henkilökunta näkee versiot."
    delete_removed_posts_after: "Kirjoittajalta poistetut viestit poistetaan automaattisesti (n) tunnin kuluttua. Jos asetetaan 0, viestit poistetaan välittömästi."
    max_image_width: "Esikatselukuvan suurin sallittu leveys viestissä"
    max_image_height: "Esikatselukuvan suurin sallittu korkeus viestissä"
    fixed_category_positions: "Jos tämä on valittuna, voit muokata alueiden järjestystä. Jos tätä ei valita, alueet järjestetään aktiivisuuden mukaan."
    fixed_category_positions_on_create: "Jos tämä on valittuna, alueiden järjestys pysyy samana uuden ketjun aloittamisen dialogissa (edellyttää fixed_category_positions)"
    add_rel_nofollow_to_user_content: 'Lisää rel nofollow kaikkeen käyttäjien lähettämään sisältöön, paitsi sivuston sisäisiin linkkeihin (sisältäen ylemmät verkkotunnukset). Jos muutat asetusta, sinun täytyy rakentaa viestit uudelleen komennolla: "rake posts:rebake"'
    exclude_rel_nofollow_domains: "Lista verkkotunnuksista, joihin osoittaviin linkkeihin nofollow:ta ei lisätä. esimerkki.fi sallii automaattisesti myös sub.esimerkki.fin. Sinun tulisi vähintäänkin lisätä tämän sivuston verkkotunnus, jotta hakurobotit löytävät kaiken sisällön. Jos sivustosi muita osia on toisen verkkotunnuksen alaisuudessa, lisää nekin."
    post_excerpt_maxlength: "Viestin katkelman merkkien maksimimäärä."
    show_pinned_excerpt_mobile: "Näytä katkelma kiinnitetyistä ketjuista mobiilinäkymässä."
    show_pinned_excerpt_desktop: "Näytä katkelma kiinnitetyistä ketjuista työpöytänäkymässä."
    post_onebox_maxlength: "Discourse-viestin Onebox-esikatselun merkkien maksimimäärä."
    onebox_domains_blacklist: "Verkko-osoitteet, joista ei luoda Onebox-esikatselua"
    inline_onebox_domains_whitelist: "Verkko-osoitteet, joista luodaan Onebox-esikatselu, jos niihin linkitetään määrittämättä otsikkoa."
    enable_inline_onebox_on_all_domains: "Poista inline_onebox_domain_whitelist -sivustoasetus käytöstä ja salli rivi-oneboxit kaikista verkko-osoitteista."
    max_oneboxes_per_post: "Oneboxien enimmäismäärä yhdessä viestissä"
    logo: "Kuva, joka toimii sivuston logona sivuston vasemmassa yläkulmassa. Valitse suorakulmion muotoinen kuva, jolla on korkeutta vähintään 120 ja jonka kuvasuhde on vähintään 3:1. Jos jätetty tyhjäksi, tilalla näytetään sivuston nimi."
    logo_small: "Kuva, joka toimii sivuston pienenä logona sivuston yläkulmassa, kun vieritetään alaspäin. Valitse neliönmuotoinen kuva. Valitse neliönmallinen, 120×120-kokoinen kuva. Jos jätetty tyhjäksi, tilalla näytetään koti-merkki."
    digest_logo: "Vaihtoehtoinen logo, jota käytetään sivustosi sähköpostitiivistelmien yläosassa. Valitse leveä suorakulmainen kuva. Älä käytä SVG-kuvaa. Jos jätetty tyhjäksi, `logo`-kuvaketta käytetään."
    mobile_logo: "Logo, jota sivuston mobiiliversio käyttää. Valitse suorakulmion muotoinen kuva, jolla on korkeutta vähintään 120 ja jonka kuvasuhde on vähintään 3:1. Jos jätetty tyhjäksi, `logo`-kuvaketta käytetään."
    large_icon: "Kuva, josta rakennetaan muut metadata-ikonit. Tulisi ideaalitapauksessa olla suurempi kuin 512×512. Jos jätetty tyhjäksi, logo_small -kuvaketta käytetään."
    manifest_icon: "Kuva, jota käytetään logo/splash -kuvana Androidissa. Skaalataan automaattisesti kokoon 512×512. Jos jätetty tyhjäksi, large_icon -kuvaketta käytetään."
    favicon: "Palstan favicon, ks. <a href='https://en.wikipedia.org/wiki/Favicon' target='_blank'>https://en.wikipedia.org/wiki/Favicon</a>. Täytyy olla pgn, jotta toimii CDN:n kanssa. Skaalataan kokoon 32x32. Jos jätetty tyhjäksi, large_icon -kuvaketta käytetään."
    apple_touch_icon: "Apple touch laitteilla käytetty kuvake. Muunnetaan automaattisesti kokoon 180x180. Jos jätetään tyhjäksi, käytetään large_icon. "
    opengraph_image: "Oletuksena käytettävä opengraph-kuva, käytetään kun sivulla ei ole muuta sopivaa kuvaa. Jos jätetty tyhjäksi, large_icon -kuvaketta käytetään"
    twitter_summary_large_image: "Twitter-tiivistelmäkortin \"summary large image\" (leveyttä tulisi olla ainakin 280 ja korkeutta ainakin 150). Jos jätetty tyhjäksi, tavallisen kortin metadata luodaan opengraph_image -kuvakkeen avulla."
    notification_email: "Sähköpostiosoite, josta kaikki tärkeät järjestelmän lähettämät sähköpostiviestit lähetetään. Verkkotunnuksen SPF, DKIM ja reverse PTR tietueiden täytyy olla kunnossa, jotta sähköpostit menevät perille."
    email_custom_headers: "Pystyviivalla eroteltu lista mukautetuista sähköpostin tunnisteista"
    email_subject: "Mukauta sähköpostiviestien otsikon muoto. Katso englanninkielinen ohje: <a href='https://meta.discourse.org/t/customize-subject-format-for-standard-emails/20801' target='_blank'>https://meta.discourse.org/t/customize-subject-format-for-standard-emails/20801</a>"
    detailed_404: "Kertoo käyttäjälle tarkemmin, miksi hän ei pääse tiettyyn ketjuun. Huomioi: tämä vaarantaa tietoturvaa, koska käyttäjä saa tietää, että URL osoittaa olemassa olevaan ketjuun."
    enforce_second_factor: "Pakottaa käyttäjiä ottamaan kaksivaiheisen tunnistautumisen käyttöön. Voit pakottaa sen kaikille valitsemalla \"kaikki\". Vaihtoehto \"henkilökunta\" pakottaa sen vain henkilökunnalle."
    force_https: "Pakota sivusto käyttämään vain HTTPS:ää. VAROITUS: älä ota tätä käyttöön ennen kuin HTTPS on täysin käytössä ja toimii täysin kaikkialla! Tarkastitko käyttämäsi CDN, kaikki sosiaaliset kirjautumiset ja kaikki ulkoiset logot / muut riippuvuudet ovat myös HTTPS-yhteensopivia?"
    summary_score_threshold: "Viestin minimipistemäärä, jotta se näytetään ketjun tiivistelmässä."
    summary_posts_required: "Montako viestiä ketjussa täytyy olla, jotta ketjun tiivistelmä otetaan käyttöön"
    summary_likes_required: "Montako tykkäystä ketjussa pitää olla, jotta ketjun tiivistelmä otetaan käyttöön"
    summary_percent_filter: "Kun käyttäjä klikkaa 'Näytä ketjun tiivistelmä', näytä paras % viesteistä"
    summary_max_results: "Maksimimäärä viestejä, jotka näytetään ketjun tiivistelmässä"
    enable_personal_messages: "Salli luottamustason 1 saavuttaneiden käyttäjien (\"min trust level to send messages\" on säädettävissä) lähettää yksityisviestejä ja vastata niihin. Huomioi, että henkilökunta voi aina lähettää yksityisviestejä."
    enable_system_message_replies: "Sallii käyttäjien vastata systeemin yksityisviesteihin, vaikka yksityisviestit eivät olisikaan käytössä"
    enable_long_polling: "Ilmoitusten käyttämä viestiväylä voi käyttää long pollingia"
    long_polling_base_url: "Base URL, jota käytetään long pollingissa (kun CDN on käytössä, varmista että tähän on asetettu origin pull) esim: http://origin.site.com"
    long_polling_interval: "Kuinka kauan palvelimen pitäisi odottaa ennen vastaamista asiakkaalle, kun ei ole mitään dataa jota lähettää (vain kirjautuneille käyttäjille)"
    polling_interval: "Kun long polling ei ole käytössä, kuinka usein kirjautuneet käyttäjät pollaavat, millisekunneissa."
    anon_polling_interval: "Kuinka usein anonyymit käyttäjät pollaavat millisekunneissa"
    background_polling_interval: "Kuinka usein asiakkaat pollaavat, millisekunneissa (kun ikkuna ei ole aktiivisena)"
    hide_post_sensitivity: "Todennäköisyys sille, että liputettu viesti piilotetaan"
    silence_new_user_sensitivity: "Todennäköisyys sille, että roskapostiliputukset hiljentävät uuden käyttäjän"
    auto_close_topic_sensitivity: "Todennäköisyys sille, että liputettu ketju automaattisesti suljetaan"
    cooldown_minutes_after_hiding_posts: "Kuinka monta minuuttia käyttäjän tulee odottaa ennen kuin voi muokata viestiään, jonka yhteisö on liputtanut piiloon."
    max_topics_in_first_day: "Kuinka monta ketjua käyttäjä voi aloittaa ensimmäistä viestiään seuraavien 24 tunnin aikana"
    max_replies_in_first_day: "Kuinka monta vastausta käyttäjä voi kirjoittaa ensimmäistä viestiään seuraavien 24 tunnin aikana"
    tl2_additional_likes_per_day_multiplier: "Nosta tykkäysten päivittäistä rajaa tasolla lt2 (konkari) kertomalla tällä luvulla"
    tl3_additional_likes_per_day_multiplier: "Nosta tykkäysten päivittäistä rajaa tasolla lt3 (mestari) kertomalla tällä luvulla"
    tl4_additional_likes_per_day_multiplier: "Nosta tykkäysten päivittäistä rajaa tasolla lt4 (johtaja) kertomalla tällä luvulla"
    num_users_to_silence_new_user: "Jos uuden käyttäjän viestit saavat num_spam_flags_to_silence_new_user roskapostiliputusta näin monelta eri käyttäjältä, piilota kaikki hänen viestinsä ja estä uusien viestien lähettäminen. 0 poistaa toiminnon käytöstä."
    num_tl3_flags_to_silence_new_user: "Jos uuden käyttäjän viestit saavat näin monta liputusta num_tl3_users_to_silence_new_user eri luottamustason 3 käyttäjältä, piilota kaikki hänen viestinsä ja estä uusien viestien lähettäminen. 0 poistaa toiminnon käytöstä."
    num_tl3_users_to_silence_new_user: "Jos uuden käyttäjän viestit saavat num_tl3_flags_to_silence_new_user liputusta näin monelta eri luottamustason 3 käyttäjältä, piilota kaikki hänen viestinsä ja estä uusien viestien lähettäminen. 0 poistaa toiminnon käytöstä."
    notify_mods_when_user_silenced: "Jos käyttäjä hiljennetään automaattisesti, lähetä viesti kaikile valvojille."
    flag_sockpuppets: "Jos ketjuun vastaa uusi käyttäjä, jonka IP on sama kuin ketjun aloittajalla, liputa molemmat viestit mahdolliseksi roskapostiksi."
    traditional_markdown_linebreaks: "Käytä perinteisiä rivinvaihtoja Markdownissa, joka vaatii kaksi perättäistä välilyöntiä rivin vaihtoon."
    enable_markdown_typographer: "Paranna tekstin luettavuutta typografisten sääntöjen avulla: suorat lainausmerkit korvataan 'kaarevilla lainausmerkeillä’, (c) (tm) korvataan symboleilla, -- korvataan m-ajatusviivalla – jne."
    enable_markdown_linkify: "Tee linkin näköisestä tekstistä automaattisesti linkki: www.esimerkki.fi ja https://esimerkki,fi muutetaan automaattisesti linkeiksi"
    markdown_linkify_tlds: "Luettelo ylätason verkkotunnuksista, jotka muutetaan esiintyessään linkeiksi automaattisesti"
    markdown_typographer_quotation_marks: "Luettelo (puoli)lainausmerkkipareista, joilla korvataan"
    post_undo_action_window_mins: "Kuinka monta minuuttia käyttäjällä on aikaa perua viestiin kohdistuva toimi (tykkäys, liputus, etc)."
    must_approve_users: "Henkilökunnan täytyy hyväksyä kaikki tilit, ennen uusien käyttäjien päästämistä sivustolle."
    pending_users_reminder_delay: "Ilmoita valvojille, jos uusi käyttäjä on odottanut hyväksyntää kauemmin kuin näin monta tuntia. Aseta -1, jos haluat kytkeä ilmoitukset pois päältä."
    maximum_session_age: "Käyttäjä pysyy sisäänkirjautuneena n tuntia vierailunsa jälkeen"
    ga_universal_tracking_code: "Google Universal Analytics (analytics.js) tracking code ID -seurantakoodi, esim: UA-12345678-9; ks. <a href='https://google.com/analytics' target='_blank'>https://google.com/analytics</a>"
    ga_universal_domain_name: "Google Universal Analytics (analytics.js) verkkotunnus, esim. mysite.com; katso <a href='https://google.com/analytics' target='_blank'>https://google.com/analytics</a>"
    ga_universal_auto_link_domains: "Ota käyttöön Google Universal Analyticsin (analytics.js) verkkotunnusten välinen seurantapalvelu . Poisvieviin näiden verkkotunnusten linkkeihin lisätään client id -tunniste. Katso lisää <a href='https://support.google.com/analytics/answer/1034342?hl=en' target='_blank'>Googlen Cross-Domain Tracking -oppaasta.</a>"
    gtm_container_id: "Google Tag Manager -säiliön ID, esim: GTM-ABCDEF. <br/>Huom. Kolmansien osapuolien koodit , joita GTM käyttää, voi joutua erikseen sallimaan asetuksessa 'content security policy script src'."
    enable_escaped_fragments: "Käytä Googlen Ajax-sivustoille tarkoitettua API:a, jos webcrawleria ei tunnisteta. Katso <a href='https://developers.google.com/webmasters/ajax-crawling/docs/learn-more' target='_blank'>https://developers.google.com/webmasters/ajax-crawling/docs/learn-more</a>"
    moderators_create_categories: "Salli valvojien luoda uusia alueita"
    cors_origins: "Salli lähteet CORS-pyynnöille (cross-origin request). Jokaisen lähteen pitää sisältää http:// tai https://. DISCOURSE_ENABLE_CORS asetus pitää olla valittuna ottaaksesi CORSin käyttöön."
    use_admin_ip_whitelist: "Ylläpitäjät voivat kirjautua vain IP-osoitteista, jotka on määritetty Seulottavien IP:iden listassa (Ylläpito > Lokit > Seulottavat IP:t)"
    blacklist_ip_blocks: "Lista yksityisistä IP-blokeista, joita Discoursen ei tule käydä läpi"
    allowed_iframes: "Iframe src -verkkotunnukset, jotka Discourse voi turvallisesti sallia viesteissä"
    whitelisted_crawler_user_agents: "Hakurobottien käyttäjäagentit, jotka saavat tulla sivustolle. VAROITUS! TÄMÄ ASETUS ESTÄÄ KAIKKI HAKUROBOTIT, JOITA EI LISTATA TÄSSÄ!"
    blacklisted_crawler_user_agents: "Uniikki kirjainkoosta riippumaton sana käyttäjäagentin nimessä, josta tunnistaa sivustolle ei-tervetulleen hakurobotin. Ei vaikutusta, mikäli valkolista sallituista on määritelty."
    slow_down_crawler_user_agents: "Hakurobottien käyttäjäagentit, joiden toiminnan nopeutta rajoitetaan hakuviivemääräyksen (Crawl-delay directive) mukaisesti"
    slow_down_crawler_rate: "Jos slow_down_crawler_user_agents on määritelty tämä nopeusrajoitus koskee kaikkia hakurobotteja (kuinka monta sekuntia pitää kulua pyyntöjen välillä)"
    content_security_policy: "Ota käyttöön epäilyttävän sisällön seulonta (Content-Security-Policy)"
    content_security_policy_report_only: "Ota käyttöön epäilyttävästä sisällöstä raportointi (Content-Security-Policy-Report-Only)"
    content_security_policy_collect_reports: "Ota käyttöön CSP-seulontojen kerääminen lokiin /csp_reports"
    content_security_policy_script_src: "Muut sallitut skriptien lähteet. Nykyinen webhotelli ja CDN ovat sallittuja oletuksena. Ks. <a href='https://meta.discourse.org/t/mitigate-xss-attacks-with-content-security-policy/104243' target='_blank'>Mitigate XSS Attacks with Content Security Policy.</a>"
    invalidate_inactive_admin_email_after_days: "Ylläpitäjätunnukset jotka eivät ole vierailleet sivustolla näin moneen päivään joutuvat vahvistamaan sähköpostiosoitteensa uudelleen ennen sisäänkirjautumista. Aseta 0 poistaaksesi käytöstä."
    top_menu: "Mitkä painikkeet näytetään kotisivun navigointipalkissa, ja missä järjestyksessä. Esimerkiksi latest|new|unread|categories|top|read|posted|bookmarks"
    post_menu: "Mitkä painikkeet näytetään viestin valikossa, ja missä järjestyksessä. Esimerkiksi like|edit|flag|delete|share|bookmark|reply"
    post_menu_hidden_items: "Piilotettavat painikkeet viestin valikosta, kunnes '...' klikataan."
    share_links: "Mitkä painikkeet näytetään Jaa-valikossa ja missä järjestyksessä."
    site_contact_username: "Henkilökuntaan kuuluvan käyttäjä, jonka nimissä kaikki automaattiset viestit lähetetään. Jos jätetty tyhjäksi, oletuksena on System-käyttäjä."
    site_contact_group_name: "Käypä ryhmän nimi, joka kutsutaan kaikkiin automaattisesti luotuihin yksityiskeskusteluihin."
    send_welcome_message: "Lähetä kaikille uusille käyttäjille tervetuliaisviesti, jossa on pikakäyttöopas"
    send_tl1_welcome_message: "Lähetä luottamustason 1 saavuttaville käyttäjille yksityinen tervetuloviesti."
    suppress_reply_directly_below: "Älä näytä vastausten lukumäärää viestissä, jos ainoa vastaus on seuraavassa viestissä."
    suppress_reply_directly_above: "Älä näytä vastauksena-painiketta viestin yläreunassa, jos viestissä on vastattu vain edelliseen viestiin."
    remove_full_quote: "Poista koko viestin lainaukset suorista vastauksista automaattisesti."
    suppress_reply_when_quoting: "Älä näytä vastauksena-painiketta viestin yläreunassa, kun viestissä on lainaus."
    max_reply_history: "Maksimimäärä vastauksia, jotka avataan klikattaessa 'vastauksena' painiketta"
    topics_per_period_in_top_summary: "Ketjujen lukumäärä, joka näytetään oletuksena Kuumat-listauksissa."
    topics_per_period_in_top_page: "Ketjujen lukumäärä, joka näytetään laajennetussa Kuumat-listauksessa."
    redirect_users_to_top_page: "Ohjaa uudet ja kauan poissa olleet käyttäjät automaattisesti kuumat-sivulle."
    top_page_default_timeframe: "Kuumat-sivun oletusaikajakso."
    moderators_view_emails: "Salli valvojien tarkastella käyttäjien sähköpostiosoitteita"
    prioritize_username_in_ux: "Näytä käyttäjänimi ensimmäisenä käyttäjäsivulla, -kortissa ja viesteissä (jos poistetaan käytöstä, nimi näytetään ensin)"
    enable_rich_text_paste: "Ota käyttöön automaattinen muunnos HTML:stä Markdowniin, kun tekstiä liitetään kirjoitusalueelle (kokeellinen)"
    email_token_valid_hours: "Unohtuneen salasanan / tilin vahvistamisen tokenit ovat voimassa (n) tuntia."
    enable_badges: "Ota käyttöön ansiomerkkijärjestelmä"
    enable_whispers: "Salli henkilökunnan yksityiskeskustelu ketjujen sisällä."
    allow_index_in_robots_txt: "Määritä robots.txt -tiedostossa, että hakurobotit saavat indeksoida tätä sivustoa. Poikkeuksellisissa tapauksissa voit kokonaan <a href='%{base_path}/admin/customize/robots'>kustomoida robots.txt:n</a>."
    email_domains_blacklist: "Pystyviivalla eroteltu lista sähköposti-verkkotunnuksista, joista käyttäjät eivät voi luoda tiliä. Esimerkiksi mailinator.com|trashmail.net"
    email_domains_whitelist: "Pystyviivalla eroteltu lista sähköposti-verkkotunnuksista, joista käyttäjien pitää luoda tilinsä. VAROITUS: Käyttäjiä, joiden sähköpostiosoite on muusta verkkotunnuksesta ei sallita!"
    hide_email_address_taken: "Älä kerro käyttäjälle, että käyttäjätili annetulla sähköpostiosoitteella on jo olemassa, kun hän liittyy palstalle tai kun hän pyytää salasanan palauttamista."
    log_out_strict: "Kun kirjaudutaan ulos, kirjaa käyttäjä ulos kaikilta laitteilta"
    version_checks: "Pingaa Discourse Hubia päivityksistä ja näytä ilmoitus <a href='%{base_path}/admin' target='_blank'>/admin</a>-hallintapaneelissa, kun uusi versio on saatavilla"
    new_version_emails: "Lähetä sähköposti contact_email osoitteeseen kun uusi versio Discoursesta on saatavilla."
    invite_expiry_days: "Kuinka monta päivää käyttäjäkutsujen avaimet ovat voimassa"
    invite_only: "Uuden käyttäjän täytyy saada kutsu luotetulta käyttäjältä tai henkilökunnalta. Julkinen rekisteröityminen on pois käytöstä."
    login_required: "Vaadi kirjautumista sivuston lukemiseen, estä kirjautumattomilta pääsy."
    min_username_length: "Käyttäjänimen vähimmäispituus merkeissä. VAROITUS: Jos olemassa olevalla käyttäjällä tai ryhmällä on tätä lyhyempi nimi, sivustosi hajoaa!"
    max_username_length: "Käyttäjänimen vähimmäispituus merkeissä. VAROITUS: Jos olemassa olevalla käyttäjällä tai ryhmällä on tätä pidempi nimi, sivustosi hajoaa!"
    unicode_usernames: "Salli käyttäjänimien ja ryhmänimien sisältää Unicode-kirjaimia ja -numeroita."
    unicode_username_character_whitelist: "Säännöllinen lauseke, jolla sallitaan vain tietyt Unicode-merkit käyttäjänimissä. ASCII-kirjaimet ja numerot ovat aina sallittuja eikä niitä tarvitse sisällyttää."
    reserved_usernames: "Käyttäjänimet, joita ei voi rekisteröidä. Jokerimerkkiä * voi käyttää korvaamaan merkin nolla kertaa tai useammin."
    min_password_length: "Salasanan vähimmäispituus."
    min_admin_password_length: "Ylläpitäjän salasanan vähimmäispituus."
    password_unique_characters: "Vähimmäismäärä eri merkkejä salasanassa."
    block_common_passwords: "Älä salli salasanoja, jotka ovat 10 000 yleisimmän salasanan joukossa."
    enable_sso: "Ota käyttöön single sign on ulkopuolisen sivuston kautta (VAROITUS: ULKOPUOLISEN SIVUSTON TÄYTYY VALIDOIDA SÄHKÖPOSTIOSOITTEET!)"
    verbose_sso_logging: "Kirjaa runsaat SSO-diagnostiikat lokiin <a href='%{base_path}/logs' target='_blank'>/logs</a>"
    sso_url: "Kertakirjautumisen päätepisteen URL (täytyy sisältää http:// tai https://)"
    sso_secret: "Salausavain, jolla todennetaan SSO tiedot, varmista että se on vähintään 10 merkkiä pitkä"
    sso_provider_secrets: "Luettelo verkkotunnus-salausavain-pareista, jotka käyttävät Discoursea kertakirjautumistarjoajana. Varmistu, että kertakirjautumissalausavain on vähintään 10 merkin pituinen. Jokerimerkkiä * voi käyttää kelpuuttamaan mikä tahansa verkkotunnus tai sitä voi käyttää verkkotunnuksen osan vapauttamiseen (esim. *.esimerkki.fi)."
    sso_overrides_bio: "Syrjäyttää käyttäjän kuvauksen itsestään käyttäjäprofiilissa ja estää sen muokkaamisen"
    sso_overrides_email: "Ohittaa paikallisen sähköpostiosoitteen SSO:n kautta saatavalla ulkopuolisella osoitteella ja estää paikalliset muutokset (VAROITUS: eroavuuksia saattaa syntyä johtuen paikallisten sähköpostiosoitteiden normalisoinnista)"
    sso_overrides_username: "Ohittaa paikallisen käyttäjänimen SSO:n kautta saatavalla ulkopuolisella nimellä ja estää paikalliset muutokset (VAROITUS: eroavuuksia saattaa syntyä johtuen erilaisista vaatimuksista ja pituudesta)"
    sso_overrides_name: "Ohittaa paikallisen koko nimen SSO:n kautta saatavalla ulkopuolisella nimellä jokaisella kirjautumiskerralla ja estää paikalliset muutokset"
    sso_overrides_avatar: "Syrjäyttää käyttäjän avatarin ulkoisella kertakirjautumisen kautta haetulla avatarilla. Jos tämä on käytössä, käyttäjä ei voi ladata avataria Discourseen."
    sso_overrides_profile_background: "Syrjäyttää käyttäjän profiilin taustakuvan ulkoisella kertakirjautumisen kautta haetulla avatarilla."
    sso_overrides_card_background: "Syrjäyttää käyttäjän käyttäjäkortin taustakuvan ulkopuolisella kertakirjautumisen kautta haetulla avatarilla."
    sso_not_approved_url: "Uudelleenohjaa hyväksymättömät SSO-tilit tähän osoitteeseen"
    sso_allows_all_return_paths: "Älä rajoita SSO:n antamien palautuspolkujen verkkotunnusta (oletuksena palautuspolun on oltava nykyisellä sivustolla)"
    enable_local_logins: "Salli kirjautuminen paikallisesti käyttäjänimen ja salasanan avulla. Tämä tulee olla päällä, jotta kutsuminen voi toimia. VAROITUS: jos ei ole käytössä, voi sinun olla mahdotonta kirjautua sisään, jollet ole aiemmin määritellyt ainakin yhtä muuta kirjautumistapaa."
    enable_local_logins_via_email: "Salli käyttäjän pyytää klikattava kirjautumislinkki, joka lähetetään hänen sähköpostiinsa."
    allow_new_registrations: "Salli uusien käyttäjien rekisteröityminen. Ota tämä asetus pois käytöstä estääksesi uusien käyttäjätilien luomisen."
    enable_signup_cta: "Näytä palaaville kirjautumattomille käyttäjille ilmoitus, jossa kehotetaan heitä luomaan tili."
    enable_google_oauth2_logins: "Ota käyttöön Google Oauth2 -tunnistautuminen. Tämä on tunnistautumistapa, jota Google nykyisellään tulee. Key ja secret vaaditaan. Katso <a href='https://meta.discourse.org/t/15858' target='_blank'>Configuring Google login for Discourse</a>."
    google_oauth2_client_id: "Google-applikaatiosi Client ID."
    google_oauth2_client_secret: "Google-applikaatiosi Client secret."
    google_oauth2_prompt: "Ei-pakollinen välilyönneillä eroteltu lista string-arvoja, jotka määräävät kysyykö todennuspalvelin käyttäjää uudelleentunnistautumista ja suostumusta. Ks. käyvät arvot: <a href='https://developers.google.com/identity/protocols/OpenIDConnect#prompt' target='_blank'>https://developers.google.com/identity/protocols/OpenIDConnect#prompt</a>"
    enable_twitter_logins: "Ota käyttöön Twitter-tunnistautuminen, vaaditaan twitter_consumer_key ja twitter_consumer_secret. Katso <a href='https://meta.discourse.org/t/13395' target='_blank'>Configuring Twitter login (and rich embeds) for Discourse</a>."
    twitter_consumer_key: "Twitter-tunnistautumisen consumer key, joka rekisteröidään palvelussa <a href='https://developer.twitter.com/apps' target='_blank'>https://developer.twitter.com/apps</a>"
    twitter_consumer_secret: "Twitter-tunnistautumisen consumer secret, joka rekisteröidään palvelussa <a href='https://developer.twitter.com/apps' target='_blank'>https://developer.twitter.com/apps</a>"
    enable_instagram_logins: "Ota Instagram-autentikaatio käyttöön, vaatimuksena instagram_consumer_key ja instagram_consumer_secret"
    instagram_consumer_key: "Consumer key Instagram-autentikaatioon"
    instagram_consumer_secret: "Consumer secret Instagram-autentikaatioon"
    enable_facebook_logins: "Ota käyttöön Facebook-tunnistautuminen, vaaditaan facebook_app_id ja facebook_app_secret. Katso <a href='https://meta.discourse.org/t/13394' target='_blank'>Configuring Facebook login for Discourse</a>."
    facebook_app_id: "Facebook-tunnistautumisen app id, joka rekisteröidään palvelussa <a href='https://developers.facebook.com/apps/' target='_blank'>https://developers.facebook.com/apps</a>"
    facebook_app_secret: "Facebook-tunnistautumisen app secret, joka rekisteröidään palvelussa <a href='https://developers.facebook.com/apps/' target='_blank'>https://developers.facebook.com/apps</a>"
    enable_github_logins: "Ota käyttöön Facebook-tunnistautuminen, vaaditaan github_client_id ja github_client_secret. Katso <a href='https://meta.discourse.org/t/13745' target='_blank'>Configuring GitHub login for Discourse</a>."
    github_client_id: "GitHub-tunnistautumisen client id, joka rekisteröidään palvelussa <a href='https://github.com/settings/developers/' target='_blank'>https://github.com/settings/developers</a>"
    github_client_secret: "GitHub-tunnistautumisen client secret, joka rekisteröidään palvelussa <a href='https://github.com/settings/developers/' target='_blank'>https://github.com/settings/developers</a>"
    enable_discord_logins: "Salli käyttäjien kirjautua Discordin avulla?"
    discord_client_id: 'Discordin Client ID (Tarvitsetko? Käy Discordin <a href="https://discordapp.com/developers/applications/me">kehittäjäportaalissa</a>)'
    discord_secret: "Discordin Secret Key"
    discord_trusted_guilds: 'Salli vain näiden Discord-kiltojen jäsenten kirjautua Discordin avulla. Käytä killan numeerista ID:tä. Jos tarvitset lisätietoa, ohjeet löytyy <a href="https://meta.discourse.org/t/configuring-discord-login-for-discourse/127129">täältä</a>. Jätä tyhjäksi, jos et halua rajoittaa killan perusteella.'
    readonly_mode_during_backup: "Ota käyttöön vain luku -tila, kun otetaan varmuuskopiota"
    enable_backups: "Salli ylläpitäjien tehdä varmuuskopioita palstasta"
    allow_restore: "Salli palautus, joka korvaa KAIKEN sivuston datan! Jätä valitsematta, jos et aio palauttaa sivuston varmuuskopiota"
    maximum_backups: "Tallennettuna pidettävien varmuuskopioiden maksimimäärä. Vanhemmat varmuuskopiot poistetaan automaattisesti"
    automatic_backups_enabled: "Tee automaattinen varmuuskopiointi, kuten tiheysasetus on määritelty"
    backup_frequency: "Kuinka monen päivän välein otetaan varmuuskopio."
    s3_backup_bucket: "Amazon S3 bucket johon varmuuskopiot ladataan. VAROITUS: Varmista, että se on yksityinen."
    s3_endpoint: "Kohdeasemaksi voidaan vaihtaa muu S3-yhteensopiva palvelu kuten DigitalOcean Spaces tai Minio. VAROITUS: Jätä tyhjäksi, jos käytät AWS S3:a."
    s3_configure_tombstone_policy: "Ota käyttöön tombstone-hakemiston automaattinen tyhjennys.  TÄRKEÄÄ: Jos ei käytössä, tilaa ei vapaudu kun ladattuja tiedostoja poistetaan."
    s3_disable_cleanup: "Älä poista varmuuskopiota S3:sta, kun se poistetaan paikallisesti."
    backup_time_of_day: "UTC-kellonaika, jolloin varmuuskopio tehdään."
    backup_with_uploads: "Sisällytä lataukset ajastettuihin varmuuskopioihin. Jos tämä on pois käytöstä, vain tietokanta varmuuskopioidaan."
    backup_location: "SIjainti, jonne varmuuskopiot säilötään. TÄRKEÄÄ: S3 vaatii toimiakseen, että käyvät S3-käyttöoikeustiedot on syötetty Tiedostot-asetuksiin."
    backup_gzip_compression_level_for_uploads: "Gzip-pakkausaste, jota käytetään kun pakataan ladattuja tiedostoja."
    include_thumbnails_in_backups: "Sisällytä luodut esikatselukuvat varmuuskopioihin. Ottaminen pois käytöstä pienentää varmuuskopioita, mutta varmuuskopiopalautuksen yhteydessä kaikki viestit on rakennettava uudelleen."
    active_user_rate_limit_secs: "Kuinka usein 'last_seen_at' kenttä päivitetään, sekunneissa"
    verbose_localization: "Näytä laajennetut lokalisointitiedot käyttöliittymässä"
    previous_visit_timeout_hours: "Kuinka kauan vierailun on täytynyt kestää, jotta se lasketaan 'edelliseksi' vierailuksi, tunneissa"
    top_topics_formula_log_views_multiplier: "katselukertojen logaritmin kerroin (n) Kuumat-listauksen kaavassa: `log(katselut) * (n) + avausviestin tykkäykset * 0.5 + PIENEMPI(tykkäysten määrä / viestien määrä, 3) + 10 + log(viestien määrä)`"
    top_topics_formula_first_post_likes_multiplier: "avausviestin tykkäysmäärän kerroin (n) Kuumat-listauksen kaavassa: `log(katselut) * 2 + avausviestin tykkäykset * (n) + PIENEMPI(tykkäysten määrä / viestien määrä, 3) + 10 + log(viestien määrä)`"
    top_topics_formula_least_likes_per_post_multiplier: "tykkäykset/viestit -suhteen enimmäisarvo (n) Kuumat-listauksen kaavassa: `log(katselut) * 2 + avausviestin tykkäykset * 0.5 + PIENEMPI(tykkäysten määrä / viestien määrä, (n)) + 10 + log(viestien määrä)`"
    rebake_old_posts_count: "Kuinka monta vanhaa viestiä rakennetaan uudelleen 15 minuutissa."
    enable_safe_mode: "Salli käyttäjän mennä vikasietotilaan, jotta hän voi rajata pois ongelmanaiheuttajista lisäosat."
    rate_limit_create_topic: "Ketjun aloittamisen jälkeen käyttäjän täytyy odottaa (n) sekuntia voidakseen aloittaa toisen ketjun."
    rate_limit_create_post: "Viestin luomisen jälkeen käyttäjän täytyy odottaa (n) sekuntia voidakseen luoda uuden viestin."
    rate_limit_new_user_create_topic: "Ketjun luomisen jälkeen uuden käyttäjän täytyy odottaa (n) sekuntia voidakseen luoda uuden ketjun."
    rate_limit_new_user_create_post: "Viestin luomisen jälkeen uuden käyttäjän täytyy odottaa (n) sekuntia voidakseen luoda uuden viestin."
    max_likes_per_day: "Tykkäysten päivittäinen maksimimäärä per käyttäjä."
    max_flags_per_day: "Liputusten päivittäinen maksimimäärä per käyttäjä."
    max_bookmarks_per_day: "Kirjanmerkkien päivittäinen maksimimäärä per käyttäjä."
    max_edits_per_day: "Muokkausten päivittäinen maksimimäärä per käyttäjä."
    max_topics_per_day: "Kuinka monta ketjua käyttäjä voi aloittaa päivässä."
    max_personal_messages_per_day: "Kuinka monta yksityisviestiketjua käyttäjä voi aloittaa päivässä."
    max_invites_per_day: "Maksimimäärä kutsuja, jonka käyttäjä voi lähettää päivässä."
    max_topic_invitations_per_day: "Maksimimäärä ketjukutsuja, jonka yksittäinen käyttäjä voi lähettää päivässä"
    max_logins_per_ip_per_hour: "Enimmäismäärä kirjautumisia IP-osoitetta kohden tunnissa"
    max_logins_per_ip_per_minute: "Enimmäismäärä kirjautumisia IP-osoitetta kohden minuutissa"
    max_post_deletions_per_minute: "Kuinka monta viestiä käyttäjä voi poistaa minuutissa."
    max_post_deletions_per_day: "Kuinka monta viestiä käyttäjä voi poistaa päivässä."
    alert_admins_if_errors_per_minute: "Virheiden määrä minuutissa, jonka seurauksena hälytetään ylläpitäjä. 0 ottaa toiminnon pois käytöstä. HUOM: vaatii uudelleenkäynnistyksen."
    alert_admins_if_errors_per_hour: "Virheiden määrä tunnissa, jonka seurauksena hälytetään ylläpitäjä. 0 ottaa toiminnon pois käytöstä. HUOM: vaatii uudelleenkäynnistyksen."
    categories_topics: "Kuinka monta ketjua näytetään Alueet-sivulla (/categories). Jos 0, etsitään automaattisesti arvoa, jolla kaksi saraketta pysyvät symmetrisinä (alueet ja ketjut)."
    suggested_topics: "Ehdotettujen ketjujen määrä ketjun alaosassa."
    limit_suggested_to_category: "Ehdota ketjuja vain nykyiseltä alueelta."
    suggested_topics_max_days_old: "Ehdotettujen ketjujen ei tulisi olla yli n päivää vanhoja."
    suggested_topics_unread_max_days_old: "Ehdotusten lukemattomista ketjuista ei tule olla yli n päivää vanhoja."
    clean_up_uploads: "Poista orpoutuneet liitetiedostot, joita ei käytetä viesteissä, laittoman hostauksen estämiseksi. VAROITUS: kannattaa varmuuskopioida /uploads kansio ennen tämän asetuksen ottamista käyttöön."
    clean_orphan_uploads_grace_period_hours: "Varoaika (tunteina) kunnes orpoutuneet liitetiedostot poistetaan"
    purge_deleted_uploads_grace_period_days: "Varoaika (päivinä) kunnes poistettu liitetiedosto tuhotaan."
    purge_unactivated_users_grace_period_days: "Varoaika (päivissä) ennen kuin aktivoimaton käyttäjätili poistetaan. Aseta 0 niin aktivoimattomia käyttäjiä ei poisteta ollenkaan."
    enable_s3_uploads: "Lataa liitetiedostot Amazon S3:een. Tärkeää: edellyttää toimivat S3 kirjautumistiedot (access key id ja secret access key)."
    s3_upload_bucket: "Amazon S3 bucket, jonne lataukset sijoitetaan. VAROITUS: täytyy olla pienillä kirjaimilla, ei pisteitä, ei alaviivoja."
    s3_access_key_id: "Amazon S3 access key id, jota käytetään kun ladataan kuvia, liitteitä ja varmuuskopioita."
    s3_secret_access_key: "Amazon S3 secret access key, jota käytetään kun ladataan kuvia, liitteitä ja varmuuskopioita."
    s3_region: "Amazon S3 region name -alue, jota käytetään kun ladataan kuvia ja varmuuskopioita."
    s3_cdn_url: "CDN URL, jota käytetään S3:ssa sijaitseville tiedostoille (esimerkiksi https://cdn.jossain.com). VAROITUS: tämän asetuksen muuttamisen jälkeen sinun täytyy rakentaa uudelleen kaikki vanhat viestit."
    avatar_sizes: "Profiilikuvista automaattisesti luotavat koot."
    external_system_avatars_enabled: "Käytä ulkopuolista avatarpalvelua."
    external_system_avatars_url: "Ulkoisen avatarpalvelun URL. Sallitut vaihdokset ovat {username} {first_letter} {color} {size}"
    restrict_letter_avatar_colors: "Luettelo kuusinumeroisista heksadesimaalisista väriarvoista, joita käytetään kirjainavatareja luotaessa."
    selectable_avatars_enabled: "Pakota käyttäjä valitsemaan avatarinsa listalta."
    selectable_avatars: "Avatarit, joista käyttäjä voi valita."
    allow_all_attachments_for_group_messages: "Salli kaikki sähköpostiliitteet ryhmäviesteissä."
    png_to_jpg_quality: "Muunnetun JPG-tiedoston laatu (1 on huonoin laatu, 99 on paras laatu, 100 ottaa pois käytöstä)."
    allow_staff_to_upload_any_file_in_pm: "Salli henkilökunnan ladata minkätyyppisiä liitteitä tahansa yksityisviesteihin."
    strip_image_metadata: "Poista metadata kuvista."
    min_ratio_to_crop: "Suhde, jolla korkeat kuvat cropataan. Syötä tulos suhteena leveys / korkeus."
    simultaneous_uploads: "Kuinka monta tiedostoa voi enintään raahata viestieditoriin"
    enable_flash_video_onebox: "Ota käyttöön swf- ja flv-linkkien (Adobe Flash) onebox-tuki. VAROITUS: saattaa lisätä tietoturvariskejä."
    default_invitee_trust_level: "Oletus luottamustaso (0-4) kutsutuille käyttäjille."
    default_trust_level: "Uusien käyttäjien oletusarvoinen luottamustaso (0-4). VAROITUS! Tämän muuttaminen altistaa roskapostille."
    tl1_requires_topics_entered: "Kuinka monessa ketjussa uuden käyttäjän täytyy käydä ennen ylentämistä luottamustasolle 1."
    tl1_requires_read_posts: "Kuinka monta viestiä uuden käyttäjän täytyy lukea ennen ylentämistä luottamustasolle 1."
    tl1_requires_time_spent_mins: "Kuinka monta minuuttia uuden käyttäjän täytyy lukea keskusteluita ennen ylentämistä luottamustasolle 1."
    tl2_requires_topics_entered: "Kuinka monessa ketjussa uuden käyttäjän täytyy käydä ennen ylentämistä luottamustasolle 2."
    tl2_requires_read_posts: "Kuinka monta viestiä käyttäjän täytyy lukea ennen ylentämistä luottamustasolle 2."
    tl2_requires_time_spent_mins: "Kuinka monta minuuttia käyttäjän täytyy lukea keskusteluita ennen ylentämistä luottamustasolle 2."
    tl2_requires_days_visited: "Kuinka monena päivänä käyttäjän täytyy vierailla sivustolla ennen ylentämistä luottamustasolle 2."
    tl2_requires_likes_received: "Kuinka monta tykkäystä käyttäjän täytyy saada ennen ylentämistä luottamustasolle 2."
    tl2_requires_likes_given: "Kuinka monta tykkäystä käyttäjän täytyy antaa ennen ylentämistä luottamustasolle 2."
    tl2_requires_topic_reply_count: "Kuinka moneen ketjuun käyttäjän täytyy vastata ennen ylentämistä luottamustasolle 2."
    tl3_time_period: "Luottamustason 3 vaatimuksiin liittyvän ajanjakson pituus (päivissä)"
    tl3_requires_days_visited: "Monenako päivänä vähintään käyttäjän täytyy olla vieraillut sivustolla viimeisen (tl3 time period) päivän aikana voidakseen saavuttaa luottamustason 3. Ota ylennykset käytöstä asettamalla arvo korkeammaksi kuin lt3 aikaraja. (0 tai korkeampi)"
    tl3_requires_topics_replied_to: "Moneenko ketjuun vähintään käyttäjän täytyy olla vastannut viimeisen (tl3 time period) päivän aikana voidakseen saavuttaa luottamustason 3. (0 tai korkeampi)"
    tl3_requires_topics_viewed: "Prosentteina, kuinka suuressa osassa viimeisimpien (tl3 time period) päivän aikana aloitetuista ketjuista käyttäjän täytyy olla käynyt voidakseen saavuttaa luottamustason 3. (asteikko 0-100)"
    tl3_requires_topics_viewed_cap: "Maksimimäärä katseltuja ketjuja, joka vaaditaan edellisen (tl3 time period) aikana."
    tl3_requires_posts_read: "Montako prosenttia viimeisen (tl3 time period) päivän aikana luoduista viesteistä käyttäjän täytyy olla katsellut voidakseen saavuttaa luottamustason 3. (asteikko 0-100)"
    tl3_requires_posts_read_cap: "Maksimimäärä luettuja viestejä, joka vaaditaan edellisen (tl3 time period) aikana."
    tl3_requires_topics_viewed_all_time: "Monessako ketjussa käyttäjän täytyy olla käynyt voidakseen saavuttaa luottamustason 3."
    tl3_requires_posts_read_all_time: "Montako viestiä käyttäjän täytyy olla katsonut voidakseen saavuttaa luottamustason 3."
    tl3_requires_max_flagged: "Käyttäjällä ei saa olla enempää kuin x viestiä liputettuna x eri käyttäjältä viimeisen (tl3 time period) päivän aikana voidakseen saavuttaa luottamustason 3. (0 tai korkeampi)"
    tl3_promotion_min_duration: "Kuinka montaa päivää luottamustasolle 3 ylennyksen jälkeen käyttäjä voidaa jälleen alentaa luottamustasolle 2."
    tl3_requires_likes_given: "Montako tykkäystä käyttäjän täytyy olla vähintään antanut viimeisen (tl3 time period) päivän aikana voidakseen saavuttaa luottamustason 3."
    tl3_requires_likes_received: "Montako tykkäystä käyttäjän täytyy olla vähintään saanut viimeisen (tl3 time period) päivän aikana voidakseen saavuttaa luottamustason 3."
    tl3_links_no_follow: "Älä poista rel=nofollow -attribuuttia linkeistä luottamustason 3 käyttäjiltä."
    trusted_users_can_edit_others: "Salli korkean luottamustason käyttäjän muokata toisten käyttäjien viestien sisältöjä"
    min_trust_to_create_topic: "Ketjun aloittamiseen vaadittava luottamustaso."
    allow_flagging_staff: "Jos käytössä, käyttäjät voivat liputtaa henkilökunnan viestejä."
    min_trust_to_edit_wiki_post: "Wikiviestin muokkaamiseen vaadittava luottamustaso."
    min_trust_to_edit_post: "Viestin muokkaamiseen vaadittava luottamustaso."
    min_trust_to_allow_self_wiki: "Minimiluottamustaso, jolla käyttäjä voi tehdä omasta viestistään wiki-viestin."
    min_trust_to_send_messages: "Vähimmäisluottamustaso, jolla voi aloittaa yksityisviestiketjuja."
    min_trust_to_flag_posts: "Vähimmäisluottamustaso, jolla voi liputtaa viestejä"
    min_trust_to_post_links: "Vähimmäisluottamustaso, jolla voi lisätä linkkejä viesteihin"
    min_trust_to_post_images: "Vähimmäisluottamustaso, jolla voi lisätä kuvia viesteihin"
    whitelisted_link_domains: "Verkkotunnukset, joihin voi linkittää vaikkei olisikaan riittävällä luottamustasolla, jotta muuten voisi lisätä linkkejä viesteihin"
    newuser_max_links: "Kuinka monta linkkiä uusi käyttäjä voi lisätä viestiin."
    newuser_max_images: "Kuinka monta kuvaa uusi käyttäjä voi lisätä viestiin."
    newuser_max_attachments: "Kuinka monta liitettä uusi käyttäjä voi lisätä viestiin."
    newuser_max_mentions_per_post: "Kuinka monta @nimi mainintaa uusi käyttäjä voi lisätä viestiin."
    newuser_max_replies_per_topic: "Uuden käyttäjän viestien maksimimäärä samassa ketjussa, kunnes joku vastaa heille."
    max_mentions_per_post: "Kuinka monta @nimi mainintaa kukaan voi lisätä viestiin."
    max_users_notified_per_group_mention: "Kuinka moni voi saada ilmoituksen, kun ryhmä mainitaan (jos raja ylittyy, kukaan ei saa ilmoitusta)"
    enable_mentions: "Salli käyttäjän mainita toinen käyttäjä."
    create_thumbnails: "Luo esikatselu- ja lightbox-kuvia, jotka ovat liian suuria mahtuakseen viestiin."
    email_time_window_mins: "Odota (n) minuuttia ennen ilmoitussähköpostien lähettämistä, jotta käyttäjällä on aikaa muokata ja viimeistellä viestinsä."
    personal_email_time_window_seconds: "Odota (n) sekuntia ennen kuin lähetetään mitään yksityisiä sähköposti-ilmoituksia, jotta käyttäjillä on mahdollisuus muokata ja viimeistellä yksityisviestinsä."
    email_posts_context: "Kuinka monta edellistä vastausta liitetään kontekstiksi sähköposti-ilmoituksessa."
    flush_timings_secs: "Kuinka usein timing data päivitetään palvelimelle, sekunneissa."
    title_max_word_length: "Sanan enimmäispituus merkkeinä ketjun otsikossa"
    title_min_entropy: "Ketjun otsikon minimientropia (uniikkeja merkkejä)."
    body_min_entropy: "Viestin minimientropia (uniikkeja merkkejä)."
    allow_uppercase_posts: "Salli pelkillä isoilla kirjaimilla kirjoittaminen otsikossa tai viestin leipätekstissä."
    max_consecutive_replies: "Kuinka monta perättäistä viestiä käyttäjä voi kirjoittaa ketjuun ennen kuin häntä estetään lähettämästä uutta vastausta"
    title_fancy_entities: "Muunna tavalliset ASCII-merkit hienommiksi HTML-merkinnöiksi ketjujen otsikoissa SmartyPantsin avulla <a href='https://daringfireball.net/projects/smartypants/' target='_blank'>https://daringfireball.net/projects/smartypants/</a>"
    min_title_similar_length: "Ketjun otsikon minimipituus, kunnes sitä verrataan muihin samankaltaisiin ketjuihin."
    desktop_category_page_style: "/Keskustelualueet-sivun visuaalinen tyyli."
    category_colors: "Lista alueiden sallituista väriarvoista, heksadesimaaleina."
    category_style: "Aluemerkin tyyli."
    max_image_size_kb: "Liitetyn kuvan suurin sallittu koko kilotavuissa. Tämä pitää asettaa myös nginxin (client_max_body_size) / apachen tai proxyn asetuksista."
    max_attachment_size_kb: "Liitetyn tiedoston suurin sallittu koko kilotavuissa. Tämä pitää asettaa myös nginxin (client_max_body_size) / apachen tai proxyn asetuksista."
    authorized_extensions: "Liitetiedostojen sallitut tiedostopäätteet (käytä '*' salliaksesi kaikki tiedostotyypit)"
    authorized_extensions_for_staff: "Luettelo tiedostopäätteistä, jotka ovat sallittuja henkilökunnan jäsenille niiden lisäksi, jotka on määritelty sivustoasetuksella \"authorized_extensions\". (salli asettamalla * kaikki tiedostotyypit)"
    theme_authorized_extensions: "Teemalatausten liitetiedostojen sallitut tiedostopäätteet (käytä '*' salliaksesi kaikki tiedostotyypit)"
    max_similar_results: "Kuinka monta samankaltaista ketjua näytetään viestikentän päällä uutta ketjua aloitettaessa. Vertailu perustuu sekä otsikkoon että leipätekstiin."
    max_image_megapixels: "Kuvan enimmäiskoko megapikseleinä."
    title_prettify: "Estä yleiset kirjoitusvirheet otsikossa, kuten pelkät isot kirjaimet, pieni ensimmäinen kirjain, useat !- ja ?-merkit ym."
    title_remove_extraneous_space: "Poista lopettavia välimerkkejä edeltävät tyhjät merkit."
    automatic_topic_heat_values: 'Päivitä "topic views heat" ja "topic post like heat" -asetuksia sivuston aktiivisuuden perusteella automaattisesti.'
    topic_views_heat_low: "Näin monen katselun jälkeen katselut-saraketta korostetaan hieman."
    topic_views_heat_medium: "Näin monen katselun jälkeen katselut-saraketta korostetaan kohtalaisesti."
    topic_views_heat_high: "Näin monen katselun jälkeen katselut-saraketta korostetaan voimakkaasti."
    cold_age_days_low: "Kun keskustelua on käyty näin monta päivää, viimeisimmän viestin päivämäärää himmennetään hieman.."
    cold_age_days_medium: "Kun keskustelua on käyty näin monta päivää, viimeisimmän viestin aikaa himmennetään kohtalaisesti."
    cold_age_days_high: "Kun keskustelua on käyty näin monta päivää, viimeisimmän viestin aikaa himmennetään paljon."
    history_hours_low: "Kun viestiä on muokattu näin monen tunnin sisällä, korostetaan muokkauksesta kertovaa ikonia hieman."
    history_hours_medium: "Kun viestiä on muokattu näin monen tunnin sisällä, korostetaan muokkauksesta kertovaa ikonia kohtalaisesti."
    history_hours_high: "Kun viestiä on muokattu näin monen tunnin sisällä, korostetaan muokkauksesta kertovaa ikonia voimakkaasti."
    topic_post_like_heat_low: "Kun tykkäysten suhde viestien määrään ylittää tämän, viestien lukumäärän saraketta korostetaan hieman."
    topic_post_like_heat_medium: "Kun tykkäysten suhde viestien määrään ylittää tämän, viestien lukumäärän saraketta korostetaan kohtalaisesti."
    topic_post_like_heat_high: "Kun tykkäysten suhde viestien määrään ylittää tämän, viestien lukumäärän saraketta korostetaan voimakkaasti."
    faq_url: "Jos haluat käyttää sivuston ulkopuolella ylläpidettyä UKK-listaa, syötä URL tähän."
    tos_url: "Jos haluat ylläpitää käyttöehtoja sivuston ulkopuolella, syötä URL tähän."
    privacy_policy_url: "Jos haluat ylläpitää tietosuojaselostetta sivuston ulkopuolella, syötä URL tähän."
    log_anonymizer_details: "Pidetäänkö käyttäjästä tietoa lokeissa anonymisoinnin jälkeen. Jos noudatat GDPR:ää sinun on kytkettävä tämä pois käytöstä."
    newuser_spam_host_threshold: "Kuinka monta kertaa uusi käyttäjä voi linkittää samalle sivustolle `newuser_spam_host_posts` viesteissään, ennen kuin se tulkitaan roskapostin lähettämiseksi."
    white_listed_spam_host_domains: "Lista verkkotunnuksista, joita ei oteta huomioon roskapostin tunnistamisessa. Uusilla käyttäjillä ei ole rajoituksia linkkaamisessa näihin tunnuksiin."
    staff_like_weight: "Kuinka suuri ylimääräinen arvo on henkilökunnan tykkäyksillä."
    topic_view_duration_hours: "Laske uusi ketjun katselu kerran per IP/käyttäjä joka N:s tunti"
    user_profile_view_duration_hours: "Laske uusi profiilin katselu kerran per IP/käyttäjä joka N:s tunti"
    levenshtein_distance_spammer_emails: "Verrattaessa sähköpostiosoitteita tunnettuihin roskapostittajiin, näin monen merkin ero saa vielä aikaan löydöksen."
    max_new_accounts_per_registration_ip: "Jos samasta IP-osoitteesta on jo (n) luottamustason 0 käyttäjätiliä (eikä yhtään henkilökunnan tai vähintään LT2), lakkaa hyväksymästä uusia rekisteröitymisiä tästä IP:stä."
    min_ban_entries_for_roll_up: "Kun Kääri-painiketta painetaan, luodaan IP-porttikielloista aliverkon kattavia kieltoja jos kieltoja on asettu vähintään (N) määrä."
    max_age_unmatched_emails: "Poista osumattomat seulotut sähköpostiosoitteet (N) päivän jälkeen."
    max_age_unmatched_ips: "Poista osumattomat seulotut IP-osoitteet (N) päivän jälkeen."
    num_flaggers_to_close_topic: "Kuinka monta eri liputtajaa tarvitaan, jotta ketju voi mennä tauolle puuttumistoimia odottamaan"
    num_hours_to_close_topic: "Kuinka moneksi tunniksi ketju menee tauolle puuttumistoimia odottamaan."
    auto_respond_to_flag_actions: "Ota käyttöön automaattinen vastaus lippua poistettaessa."
    min_first_post_typing_time: "Minimimäärä aikaa millisekunneissa, joka käyttäjän täytyy kirjoittaa ensimmäistä viestiään. Jos rajaa ei saavuteta, viesti lisätään automaattisesti hyväksyttävien jonoon. Aseta 0 ottaaksesi pois käytöstä (ei suositella)."
    auto_silence_fast_typers_on_first_post: "Hiljennä automaattisesti käyttäjät, joiden ensimmäisen viestin kirjoittamiseen ei kulu min_first_post_typing_time"
    auto_silence_fast_typers_max_trust_level: "Enimmäisluottamustaso, jolla nopea kirjoittaja voidaan hiljentää automaattisesti"
    auto_silence_first_post_regex: "Isoista ja pienistä kirjaimista riippumaton säännöllinen lauseke, joka osuessaan aiheuttaa käyttäjän ensimmäisen viestin hiljennyksen ja viesti viedään arvioitavaksi. Esimerkki: hemmetti|a[bc]a aiheuttaa hiljennyksen, jos viesti sisältää sanan 'hemmetti', 'aba' tai 'aca'. Koskee vain käyttäjän ensimmäistä viestiä."
    reviewable_claiming: "Tarvitseeko arvioitava sisältö omia ennen kuin sen voi käsitellä?"
    reviewable_default_topics: "Oletuksena, näytä arvioitava sisältö ryhmiteltynä ketjuittain"
    reviewable_default_visibility: "Älä näytä arvioitavia asioita jollei niiden prioriteetti ole vähintään tämän verran"
    reply_by_email_enabled: "Ota käyttöön vastaukset sähköpostin avulla."
    reply_by_email_address: "Saapuvien sähköpostivastausten sähköpostiosoitekaava, esimerkiksi: %%{reply_key}@reply.esimerkki.fi or replies+%%{reply_key}@esimerkki.fi"
    alternative_reply_by_email_addresses: "Lista vaihtoehtoisista saapuvien sähköpostivastausten sähköpostiosoitekaavoista, esimerkiksi: %%{reply_key}@reply.esimerkki.fi tai replies+%%{reply_key}@esimerkki.fi"
    incoming_email_prefer_html: "Käytä HTML:ää tekstin sijaan saapuvissa sähköposteissa."
    strip_incoming_email_lines: "Poista saapuvien sähköpostien jokaisen rivin alusta ja lopusta tyhjämerkit."
    disable_emails: "Estä Discoursea lähettämästä minkäänlaisia sähköposteja. Ota pois sähköpostit kaikilta käyttäjiltä valitsemalla \"yes\" . \"Non-staff\" poistaa sähköpostit vain muilta kuin henkilökunnalta."
    strip_images_from_short_emails: "Poista kuvat sähköposteista, joiden koko on alle 2800 tavua"
    short_email_length: "Lyhyen sähköpostin pituus tavuissa"
    display_name_on_email_from: "Näytä sähköpostien lähettäjinä käyttäjien koko nimet"
    unsubscribe_via_email: "Salli käyttäjän lakkauttaa sähköposti-ilmoitukset lähettämällä sähköpostiviesti, jonka otsikossa tai leipätekstissä esiintyy sana \"unsubscribe\""
    unsubscribe_via_email_footer: "Liitä sähköpostiviestien alaosaan mailto: linkki, jonka avulla saaja voi lakkauttaa sähköposti-ilmoitukset"
    delete_email_logs_after_days: "Poista sähköpostilokit (N) päivän jälkeen. Aseta 0 säilyttääksesi ikuisesti."
    disallow_reply_by_email_after_days: "Estä vastaaminen sähköpostitse (N) päivän jälkeen. 0 sallii vastaamisen aina."
    max_emails_per_day_per_user: "Käyttäjälle päivässä lähetettävien sähköpostien enimmäismäärä. Aseta 0, jos et halua rajoittaa."
    enable_staged_users: "Luo automaattisesti esikäyttäjiä, kun saapuvia sähköposteja käsitellään."
    maximum_staged_users_per_email: "Enimmäismäärä automaattisesti luotuja esikäyttäjiä, kun käsitellään saapuvaa sähköpostia."
    auto_generated_whitelist: "Lista sähköpostiosoitteista, joiden viestejä ei tarkasteta automaattisesti luodun sisällön osalta. Esimerkki: foo@bar.com|discourse@bar.com"
    block_auto_generated_emails: "Estä saapuvat sähköpostit, jotka tunnistetaan automaattisesti luoduiksi."
    ignore_by_title: "Jätä sähköpostit huomiotta niiden otsikon perusteella."
    mailgun_api_key: "Mailgunin Secret API key, jolla verifioidaan webhook-viestit."
    soft_bounce_score: "Lisättävät palautuspisteet, kun hetkellinen palautus tapahtuu."
    hard_bounce_score: "Lisättävät palautuspisteet, kun pysyvä palautus tapahtuu."
    bounce_score_threshold: "Palautuspistemäärä, jonka ylityttyä käyttäjälle ei lähetetä sähköpostia."
    reset_bounce_score_after_days: "Nollaa palautuspisteet X päivä kuluttua."
    attachment_content_type_blacklist: "Lista avainsanoja, jota käytetään liitteiden estämisessä niiden sisältötyypin perusteella."
    attachment_filename_blacklist: "Lista avainsanoja, jota käytetään liitteiden estämisessä niiden tiedostonimen perusteella."
    forwarded_emails_behaviour: "Kuinka Discourseen välitettyjä sähköposteja käsitellään"
    always_show_trimmed_content: "Näytä kaikkialla saapuvien sähköpostien karsitut osat. VAROITUS: voi paljastaa sähköpostiosoitteita."
    private_email: "Älä sisällytä sähköpostien otsikoihin äläkä leipäteksteihin viestien tai ketjujen sisältöä. HUOM: tämä ottaa käytöstä myös tiivistelmäsähköpostit."
    email_total_attachment_size_limit_kb: "Lähetettäviin sähköposteihin liitettyjen tiedostojen enimmäiskoko. Arvo 0 poistaa liittämisen käytöstä."
    post_excerpts_in_emails: "Sähköposti-ilmoituksiin laita aina katkelmia kokonaisten viestien sijaan."
    raw_email_max_length: "Enintään kuinka monta merkkiä säilytetään saapuvasta sähköpostista."
    raw_rejected_email_max_length: "Enintään kuinka monta merkkiä säilytetään hylätystä saapuvasta sähköpostista."
    delete_rejected_email_after_days: "Poista yli (n) päivää vanhat hylätyt sähköpostit."
    manual_polling_enabled: "Työnnä sähköpostit käyttäen sähköpostivastausten APIa."
    pop3_polling_enabled: "Pollaa sähköpostivastaukset POP3:lla."
    pop3_polling_ssl: "Käytä SSL-salausta yhdistettäessä POP3-palvelimeen. (Suositellaan)"
    pop3_polling_openssl_verify: "Varmenna TLS-palvelinsertifikaatti (Oletus: päällä)"
    pop3_polling_period_mins: "Tiheys minuuteissa kuinka usein POP3 tililtä tarkastetaan uudet sähköpostit. HUOM: vaatii uudelleenkäynnistyksen."
    pop3_polling_port: "POP3 pollauksen portti."
    pop3_polling_host: "POP3 pollauksen host."
    pop3_polling_username: "POP3 käyttäjänimi"
    pop3_polling_password: "POP3 käyttäjätilin salasana."
    pop3_polling_delete_from_server: "Poista sähköpostit palvelimelta. HUOM: Jos tämä on pois päältä sinun täytyy siivota saapuvien sähköpostien kansio manuaalisesti"
    log_mail_processing_failures: "Kirjaa kaikki sähköpostin prosessoinnin virheet lokiin <a href='%{base_path}/logs' target='_blank'>/logs</a>"
    email_in: 'Salli käyttäjien aloittaa uusia ketjuja sähköpostitse (vaatii manuaalisen tai pop3-pollauksen). Määritä osoitteet jokaiselle alueelle erikseen niiden Asetukset-välilehdiltä. '
    email_in_min_trust: "Vähimmäisluottamustaso, jonka käyttäjä tarvitsee uuden ketjun aloittamiseen sähköpostitse."
    email_in_spam_header: "Sähköpostiheader joka tunnistaa roskapostin."
    email_prefix: "Sähköpostin otsikossa käytettävä [tunniste]. Jos et aseta arvoa, oletusarvona käytetään 'otsikkoa'."
    email_site_title: "Sähköpostin lähettäjänä käytettävä nimi. Jos arvoa ei ole asetettu, oletuksena käytetään 'title'. Jos 'title' sisältää merkkejä joita ei sallita sähköpostin lähettäjän nimessä, käytä tätä asetusta."
    find_related_post_with_key: "Käytä vain vastausavainta tunnistettaessa, mihin viestiin viesti on vastaus. VAROITUS: pois päältä kytkeminen mahdollistaa sähköpostiosoitteeseen pohjautuvan toisena esiintymisen."
    minimum_topics_similar: "Kuinka monta ketjua täytyy olla olemassa, jotta samankaltaisia ketjuja näytetään uutta ketjua aloitettaessa."
    relative_date_duration: "Monenako päivänä viestin lähettämisen jälkeen päivämäärät näytetään suhteellisina (7p) eikä absoluuttisina (20 Huhti)."
    delete_user_max_post_age: "Älä salli käyttäjien poistamista, joiden ensimmäinen viesti on vanhempi kuin (x) päivää."
    delete_all_posts_max: "Kerralla poistettavien viestien maksimimäärä Poista kaikki viestit-painikkeella. Jos käyttäjällä on enemmän viestejä, niitä ei voi poistaa kerralla eikä käyttäjää voi poistaa."
    username_change_period: "Kuinka monen päivän ajan voi vaihtaa käyttäjänimeään sen jälkeen, kun rekisteröityy (0 estää käyttäjänimen muuttamisen)."
    email_editable: "Salli käyttäjien vaihtaa sähköpostiosoitteensa tilin luomisen jälkeen."
    logout_redirect: "Minne selain ohjataan uloskirjautumisen jälkeen (esim: https://esimerkki.fi/logout)"
    allow_uploaded_avatars: "Salli käyttäjien ladata oma profiilikuva."
    allow_animated_avatars: "Salli käyttäjien valita animoituja gif-profiilikuvia. VAROITUS: aja avatars:refresh rake task tämän asetuksen muuttamisen jälkeen."
    allow_animated_thumbnails: "Luo animoidut esikatselukuvat animoiduista gif-tiedostoista."
    default_avatars: "Verkko-osoitteet profiilikuviin, joita käytetään oletuksena uusille käyttäjille."
    automatically_download_gravatars: "Lataa käyttäjille Gravatarit automaattisesti tilin luonnin ja sähköpostin vaihdon yhteydessä."
    digest_topics: "Yläraja sähköpostikoosteessa näytettävien suosittujen ketjujen määrälle."
    digest_posts: "Yläraja sähköpostikoosteessa näytettävien suosittujen viestien määrälle."
    digest_other_topics: "Yläraja sähköpostikoosteen 'Uutta seuraamissasi ketjuissa ja alueissa' -osiossa näytettävien ketjujen määrälle."
    digest_min_excerpt_length: "Vähimmäispituus merkeissä viestin katkelmalle, joka näytetään sähköpostikoosteissa."
    suppress_digest_email_after_days: "Älä lähetä sähköpostikoostetta käyttäjille, jotka eivät ole vierailleet sivustolla yli (n) päivään."
    digest_suppress_categories: "Älä liitä näiden alueiden viestejä sähköpostikoosteisiin."
    disable_digest_emails: "Poista sähköpostikoosteet kaikilta käyttäjiltä."
    apply_custom_styles_to_digest: "Mukautettua sähköpostipohjaa ja CSS sovelletaan tiivistelmäsähköposteihin."
    email_accent_bg_color: "Kakkosväri, jota käytetään joidenkin elementtien taustavärinä HTML-sähköpostiviesteissä. Anna värin nimi englanniksi ('red') tai sen Hex-arvo ('#FFF000')."
    email_accent_fg_color: "Sähköpostiviestin taustavärin päällä olevan tekstin väri HTML-sähköpostiviesteissä. Anna värin nimi englanniksi ('white') tai sen Hex-arvo ('#FFFFFF')."
    email_link_color: "Linkkien väri HTML-sähköpostiviesteissä. Anna värin nimi ('blue') tai sen Hex-arvo ('#0000FF')."
    detect_custom_avatars: "Tarkistetaanko, ovatko käyttäjät ladanneet oman profiilikuvan."
    max_daily_gravatar_crawls: "Korkeintaan kuinka monta kertaa Discourse tarkistaa avatarit Gravatarista päivässä"
    enable_user_directory: "Näytä hakemisto käyttäjistä"
    enable_group_directory: "Tarjoa luettelo ryhmistä selailtavaksi"
    enable_category_group_review: "Salli ryhmien käsitellä sisältöä määrätyillä alueilla"
    allow_anonymous_posting: "Salli käyttäjien vaihtaa anonyymiin tilaan"
    anonymous_posting_min_trust_level: "Anonyymin tilan käyttämiseen vaadittava luottamustila"
    anonymous_account_duration_minutes: "Suojellaksesi anonymiteettiä, luo käyttäjälle uusi anonyymi tili N minuutin välein. Esimerkki: jos arvoksi asetetaan 600, kun 600 minuuttia tulee kuluneeksi edellisestä viestistä JA käyttäjä vaihtaa anonyymiin tilaan, luodaan uusi anonyymi tili."
    hide_user_profiles_from_public: "Älä näytä käyttäjäkortteja, käyttäjäprofiileita tai käyttäjähakemistoa kirjautumattomille käyttäjille."
    allow_featured_topic_on_user_profiles: "Salli käyttäjän esitellä linkkiä ketjuun käyttäjäkortissaan ja profiilissaan."
    show_inactive_accounts: "Salli kirjautuneiden käyttähien selailla aktivoimattomia käyttäjätilejä."
    hide_suspension_reasons: "Älä näytä hyllytysten syitä julkisesti käyttäjäprofiileissa."
    log_personal_messages_views: "Pidä lokia siitä, kun ylläpitäjät lukevat toisten käyttäjien/ryhmien yksityiskeskusteluja."
    ignored_users_count_message_threshold: "Huomauta valvojia jos monet käyttäjät estävät tietyn käyttäjän."
    ignored_users_message_gap_days: "Millaisin väliajoin henkilökuntaa huomautetaan käyttäjästä, jonka monet muut ovat estäneet."
    clean_up_inactive_users_after_days: "Kuinka monen päivän kuluttua epäaktiivinen käyttäjä (luottamustaso 0 eikä yhtään viestiä) poistetaan. Arvo 0 poistaa siivouksen käytöstä."
    user_selected_primary_groups: "Salli käyttäjän asettaa ensisijainen ryhmänsä itse"
    user_website_domains_whitelist: "Käyttäjän kotisivu voi olla näiden verkkotunnusten alainen. Pystyviivoin erotettu lista."
    allow_profile_backgrounds: "Salli käyttäjien ladata profiilin taustakuva."
    sequential_replies_threshold: "Kuinka monen peräkkäisen viestin jälkeen yhdessä ketjussa käyttäjää muistutetaan peräkkäisistä vastauksista."
    get_a_room_threshold: "Kuinka monta viestiä tulee kohdistaa samalle käyttäjälle samassa ketjussa, jotta näytetään varoitus."
    enable_mobile_theme: "Mobiililaitteet käyttävät erillistä teemaa ja kahden välillä on mahdollista vaihtaa. Poista asetus käytöstä, jos haluat käyttää omaa tyylitiedostoa, joka on mukautuva eri laitteille."
    dominating_topic_minimum_percent: "Kuinka monta prosenttia ketjun viesteistä käyttäjän täytyy kirjoittaa, ennen kuin tulee muistutetuksi ketjun dominoinnista."
    disable_avatar_education_message: "Piilota opastusviesti, joka näytetään kun profiilikuvaa vaihdetaan."
    suppress_uncategorized_badge: "Älä näytä alueettomille ketjuille tunnusta ketjujen listauksissa."
    header_dropdown_category_count: "Kuinka monta aluetta näytetään yläpalkin pudotusvalikossa."
    permalink_normalizations: "Sovella tätä säännöllistä lauseketta ennen ikilinkkien sovittamista, esim. /(topic.*)\\?.*/\\1 riisuu hakulausekkeet ketjujen reiteistä. Muoto on regex+string, \\1 jne. avulla pääset käsiksi captureihin."
    global_notice: "Näytä kaikilla sivuilla kaikille käyttäjille KIIREELLISESTÄ HÄTÄTAPAUKSESTA kertova banneri, jota ei voi piilottaa. Vaihda tyhjäksi piilottaaksesi sen (HTML sallittu)."
    disable_system_edit_notifications: "Poista muokkausilmoitukset system-käyttäjältä, kun 'download_remote_images_to_local' on asetettu."
    notification_consolidation_threshold: "Kuinka monta tykkäys- tai jäsenhakemusilmoitusta tulee saada, jotta ne yhdistetään yhdeksi. Arvo 0 poistaa käytöstä."
    likes_notification_consolidation_window_mins: "Kesto minuutteina jonka aikana tykkäysilmoitukset yhdistetään yhdeksi ilmoitukseksi, kun raja on saavutettu. Rajan voi määrittää asetuksella `SiteSetting.notification_consolidation_threshold`."
    automatically_unpin_topics: "Poista ketjun kiinnitys automaattisesti, kun käyttäjä on sen lopussa."
    read_time_word_count: "Sanamäärä minuutissa, jota käytetään lukuajan arviointiin."
    topic_page_title_includes_category: "Ketjusivun <a href='https://developer.mozilla.org/en-US/docs/Web/HTML/Element/title' target='_blank'>title tag -otsikkotunniste</a> sisältää alueen nimen."
    native_app_install_banner_ios: "Näyttää DiscourseHub-sovelluksen bännerin  iOS-käyttäjille peruskäyttäjille (luottamustasosta 1 ylöspäin)."
    native_app_install_banner_android: "Näyttää DiscourseHub-sovelluksen bännerin Android-käyttäjille peruskäyttäjille (luottamustasosta 1 ylöspäin)."
    share_anonymized_statistics: "Julkaise yksilöimättömät käyttötilastot."
    auto_handle_queued_age: "Käsittele automaattisesti asiat, jotka ovat odottaneet käsittelyä näin monta päivää. Lut sivuutetaan. Jonossa olevat viestit ja käyttäjät hylätään. Jos asetat 0:ksi, ominaisuus ei ole käytössä."
    svg_icon_subset: "Lisää ylimääräisiä FontAwesome 5 -ikoneita, jotka haluat sisällyttää käytettäviisi. Käytä etuliitettä  \"fa-\" kun haluat täytetyn ikonin, \"far-\" kun haluat tavallisen ja \"fab-\" kun haluat brändi-ikonin."
    max_prints_per_hour_per_user: "Tulostuspyyntöjen (/print) enimmäismäärä (aseta 0 poistaaksesi käytöstä)"
    full_name_required: "Koko nimi on käyttäjäprofiilin vaadittu kohta"
    enable_names: "Näytä käyttäjän koko nimi profiilissa, käyttäjäkortissa ja sähköposteissa. Poista käytöstä piilottaaksesi koko nimen kaikkialla."
    display_name_on_posts: "Näytä käyttäjän pitkä nimi viesteissä @nimen lisäksi."
    show_time_gap_days: "Jos kahden viestin välissä on kulunut näin monta päivää, näytä aikaväli ketjussa."
    short_progress_text_threshold: "Kuinka monen viestin jälkeen ketjun edistyspalkissa näytetään vain nykyisen viestin numero. Jos muutat palkin leveyttä, voit joutua muuttamaan tätä arvoa."
    default_code_lang: "Oletusarvoinen ohjelmointikieli syntaksin korostukseen Github koodiblokeissa (lang-auto, ruby, python jne.)"
    warn_reviving_old_topic_age: "Kun käyttäjä alkaa kirjoittamaan vastausta ketjuun, jonka uusin viesti on tätä vanhempi päivissä, näytetään varoitus. Poista käytöstä asettamalla arvoksi 0."
    autohighlight_all_code: "Pakota koodin korostus kaikkiin esimuotoiltuihin tekstiblokkeihin, vaikka käyttäjä ei määrittelisi kieltä."
    highlighted_languages: "Mitä syntaksikorostussääntöjä on käytössä. (Varoitus: liian monen kielen käyttöönotto voi vaikuttaa palstan suorituskykyyn.) Ks. demo: <a href='https://highlightjs.org/static/demo/' target='_blank'>https://highlightjs.org/static/demo</a>"
    embed_topics_list: "Tue ketjulistausten HTML-upottamista"
    embed_truncate: "Typistä upotetut viestit."
    embed_support_markdown: "Tue Markdown-muotoilua upotetuissa viesteissä."
    embed_whitelist_selector: "Pilkuin eroteltu luettelo CSS-elementeistä, jotka on sallittu upotuksissa."
    allowed_href_schemes: "Linkeissä sallitut skeemat http:n ja https:n lisäksi."
    embed_post_limit: "Upotettavien viestien maksimimäärä."
    embed_username_required: "Käyttäjänimi vaaditaan ketjun luomiseksi."
    notify_about_flags_after: "Jos lippuja on ollut käsittelemättä näin monen tunnin ajan, lähetä yksityisviesti valvojille. Poista käytöstä asettamalla 0."
    show_create_topics_notice: "Jos palstalla on vähemmän kuin 5 julkista ketjua, kehota ylläpitäjiä aloittamaan ketjuja."
    delete_drafts_older_than_n_days: "Poista yli (n) päivää vanhat luonnokset."
    bootstrap_mode_min_users: "Vähimmäismäärä käyttäjiä, joka vaaditaan aloitustilan poistamiseen (aseta 0 poistaaksesi käytöstä)"
    prevent_anons_from_downloading_files: "Estä kirjautumattomia käyttäjiä lataamasta liitetiedostoja. VAROITUS: tämä estää viestin liitettyjen muiden tiedostojen, kuin kuvien käyttämisen sivustolla."
    secure_media: 'Rajoita pääsyä ladattuihin mediatiedostoihin (kuvat, video, äänitiedostot). Jos "kirjautuminen vaaditaan" -tila on käytössä, vain kirjautuneilla käyttäjillä on pääsy mediatiedostoihin. Muussa tapauksessa vain pääsyä rajoitetaan vain yksityiskeskusteluiden medialatauksiin. Huomioi: S3-lataukset tulee olla käytössä ennen tämän asetuksen käyttöönottoa.'
    slug_generation_method: "Valitse polkulyhenteen luomisen metodi. 'encoded' käyttää prosenttikoodausta, 'none' poistaa polkulyhenteet käytöstä."
    enable_emoji: "Ota emoji käyttöön"
    enable_emoji_shortcuts: "Yleiset tekstiemojit kuten :) :p :( muunnetaan emojeiksi"
    emoji_set: "Millaiset emojit haluat?"
    emoji_autocomplete_min_chars: "Kuinka monta merkkiä vaaditaan, jotta sanantäydentävä emojivalitsin aukeaa"
    enable_inline_emoji_translation: "Ota käyttöön emojien kääntäminen merkkijonojen keskeltä (ei väliä tai välimerkkejä ennen emojia)"
    approve_post_count: "Viestien lukumäärä, joka tarkastetaan uusilta käyttäjiltä ja haastajilta."
    approve_unless_trust_level: "Tätä luottamustasoa alhaisempien käyttäjien viestit tarkastetaan"
    approve_new_topics_unless_trust_level: "Tätä luottamustasoa alhaisempien käyttäjien aloittamat ketjut tarkastetaan"
    approve_unless_staged: "Esikäyttäjien uudet ketjut ja viestit täytyy hyväksyä"
    notify_about_queued_posts_after: "Jos viestejä on ollut hyväksymättä näin monen tunnin ajan, lähetä ilmoitus valvojille. Poista ilmoitukset käytöstä asettamalla 0."
    auto_close_messages_post_count: "Maksimimäärä viestejä yksityisketjussa, kunnes se suljetaan automaattisesti (0 poistaaksesi käytöstä)"
    auto_close_topics_post_count: "Maksimimäärä viestejä ketjussa, kunnes se suljetaan automaattisesti (0 poistaaksesi käytöstä)"
    code_formatting_style: "Viestikentän koodipainike käyttää oletuksena tätä koodimuotoilutyyliä"
    max_allowed_message_recipients: "Kuinka monta vastaanottajaa yksityisviestillä voi olla."
    watched_words_regular_expressions: "Tarkkaillut sanat ovat säännöllisiä lausekkeita."
    old_post_notice_days: "Kuinka monen päivän kuluttua viestihuomio vanhenee"
    new_user_notice_tl: "Vähimmäisluottamustaso, jolla näkee uusiin käyttäjiin liittyvät viestihuomiot."
    returning_user_notice_tl: "Vähimmäisluottamustaso, jolla näkee palaaviin käyttäjiin liittyvät viestihuomiot."
    returning_users_days: "Kuinka monen päivän kuluttua käyttäjä tulkitaan palaavaksi."
    default_email_digest_frequency: "Kuinka usein käyttäjille lähetetään sähköpostikooste oletuksena."
    default_include_tl0_in_digests: "Sisällytä uusien käyttäjien viestit sähköpostikoosteisiin oletuksena. Tätä voi muuttaa käyttäjäasetuksissa."
    default_email_level: "Aseta oletusarvo tavallisten ketjujen sähköposti-ilmoitustasolle."
    default_email_messages_level: "Aseta oletusarvo sähköposti-ilmoitustasolle, kun joku lähettää käyttäjälle yksityisviestin."
    default_email_mailing_list_mode: "Lähetä oletuksena sähköposti jokaisesta uudesta viestistä."
    default_email_mailing_list_mode_frequency: "Postituslistatilassa käyttäjä saa sähköpostia oletuksena näin usein."
    disable_mailing_list_mode: "Älä salli käyttäjien valita sähköpostilista-moodia."
    default_email_previous_replies: "Sisällytä aiemmat vastaukset sähköposteihin oletuksena."
    default_email_in_reply_to: "Sisällytä lyhennelmä vastattavasta viestistä sähköpostiin oletuksena."
    default_other_new_topic_duration_minutes: "Yleinen oletusarvo sille, koska ketju tulkitaan uudeksi."
    default_other_auto_track_topics_after_msecs: "Yleinen oletusarvo sille, missä ajassa ketjua aletaan seurata."
    default_other_notification_level_when_replying: "Yleinen oletusasetus ilmoitusasetukselle, kun käyttäjä vastaa ketjuun."
    default_other_external_links_in_new_tab: "Avaa oletuksena ulkopuoliset linkit uudessa välilehdessä."
    default_other_enable_quoting: "Ota oletuksena käyttöön lainaaminen valitsemalla tekstiä."
    default_other_enable_defer: "Ota ketjun lykkäystoiminto käyttöön oletuksena."
    default_other_dynamic_favicon: "Näytä oletuksena uusien/päivittyneiden ketjujen määrä selaimen ikonissa."
    default_other_like_notification_frequency: "Ilmoita käyttäjiä tykkäyksistä oletuksena"
    default_topics_automatic_unpin: "Aseta oletukseksi, että ketjun kiinnitys poistuu automaattisesti, jos käyttäjä selaa keskustelun loppuun"
    default_categories_watching: "Lista oletuksena tarkkailtavista alueista."
    default_categories_tracking: "Lista oletuksena seurattavista alueista."
    default_categories_muted: "Lista oletuksena vaimennetuista alueista."
    default_categories_watching_first_post: "Lista alueista, joiden ketjujen ensimmäisiä viestejä tarkkaillaan oletuksena."
    mute_all_categories_by_default: "Aseta kaikkien alueiden oletusilmoitustasoksi vaimennettu. Aja käyttäjä itse valitsemaan alueet, jotka näkyvät Tuoreimmat- ja Alueet-sivuilla. Jos haluat muuttaa oletusarvoja kirjautumattomille käyttäjille, säädä 'default_categories_' -asetuksia."
    default_tags_watching: "Luettelo tunnisteista, joita tarkkaillaan oletuksena."
    default_tags_tracking: "Luettelo tunnisteista, joita seurataan oletuksena."
    default_tags_muted: "Luettelo tunnisteista, jotka vaimennettu oletuksena."
    default_tags_watching_first_post: "Luettelo tunnisteista, jonka sisältävien ketjujen ensimmäisiä viestejä tarkkaillaan oletuksena."
    default_text_size: "Tekstikoon oletusvalinta"
    default_title_count_mode: "Sivun otsikon laskurin oletusasetus"
    retain_web_hook_events_period_days: "Kuinka monta päivää tietoa webhook-tapahtumista säilötään."
    retry_web_hook_events: "Yritä uudelleen epäonnistuneita webhook-tapahtumia neljästi. Aikavälit yritysten välillä ovat 1, 5, 25 ja 125 minuuttia."
    revoke_api_keys_days: "Kuinka monen päivän kuluttua käyttämätön rajapinta-avain mitätöidään automaattisesti (0 niin ei koskaan)"
    allow_user_api_keys: "Salli rajapinnan käyttäjäavainten muodostaminen"
    allow_user_api_key_scopes: "Lista rajapinnan käyttäjäavaimiin liittyvistä oikeuksista"
    max_api_keys_per_user: "Enimmäismäärä rajapinnan käyttäjäavaimia käyttäjää kohden"
    min_trust_level_for_user_api_key: "Vähimmäisluottamustaso, joka vaaditaan rajapinnan käyttäjäavainten muodostamiseen"
    allowed_user_api_push_urls: "Sallitut URL-osoitteet "
    expire_user_api_keys_days: "Kuinka monessa päivässä rajapinnan käyttäjäavain vanhenee automaattisesti (0 niin ei koskaan)"
    tagging_enabled: "Ota käyttöön ketjujen tunnisteet?"
    min_trust_to_create_tag: "Vähimmäisluottamustaso, jolla voi luoda tunnisteita."
    max_tags_per_topic: "Suurin tunnisteiden määrä, joka voi liittyä ketjuun."
    max_tag_length: "Enimmäismerkkimäärä tunnisteen nimelle."
    max_tag_search_results: "Kun haetaan tunnisteita, enintään näin monta hakutulosta näytetään."
    show_filter_by_tag: "Näytä pudotusvalikko, jolla voi suodattaa ketjulistausta tunnisteen mukaan."
    max_tags_in_filter_list: "Enimmäismäärä tunnisteita, joka näytetään suodatuspudotusvalikossa. Käytetyimmät tunnisteet näytetään."
    tags_sort_alphabetically: "Näytä tunnisteet aakkosjärjestyksessä. Oletusasetus on näyttäminen suosion mukaan."
    tags_listed_by_group: "Ryhmittele tunnisteet tunnisteryhmittäin <a href='%{base_path}/tags' target='_blank'>Tunnisteet-sivulla</a>."
    tag_style: "Tunnisteiden visuaalinen tyyli."
    allow_staff_to_tag_pms: "Salli henkilökunnan asettaa tunnisteitä mihin tahansa yksityiskeskusteluun"
    min_trust_level_to_tag_topics: "Vähimmäisluottamustaso, jolla voi lisätä tunnisteita ketjuihin"
    suppress_overlapping_tags_in_list: "Jos tunniste esiintyy sanana täsmälleen ketjun otsikossa, älä näytä tunnistetta"
    remove_muted_tags_from_latest: "Jos ketjulla on vain vaimennettuja tunnisteita, älä näytä ketjua Tuoreimmat-listauksessa."
    force_lowercase_tags: "Salli vain pienet kirjaimet uusissa tunnisteissa."
    company_name: "Yrityksen nimi"
    governing_law: "Minkä lakeja noudatetaan"
    city_for_disputes: "Kaupunki jonka oikeudessa riidat ratkotaan"
    shared_drafts_category: "Ota käyttöön jaetut luonnokset -toiminto määrittämällä alue, joka on ketjuluonnoksille varattu. Alueen ketjut eivät näy ketjulistauksissa henkilökunnankaan jäsenille."
    push_notifications_prompt: "Näytä käyttäjäsuostumuspyyntö."
    push_notifications_icon: "Kuvakemerkki, joka näkyy ilmoituksen kulmassa. Vaadittu koko on 96×96."
    short_title: "Lyhyttä nimeä käytetään käyttäjän kotiruudussa (home screen), käynnistyssovelluksissa (launcher) ja muissa tilanteissa, joissa tilaa on rajallisesti. Sen tulisi olla enintään 12 merkin pituinen."
    dashboard_general_tab_activity_metrics: "Valitse raportit, jotka näytetään aktiivisuusmittareina Yleistä-välilehdellä."
    errors:
      invalid_email: "Sähköpostiosoite ei kelpaa."
      invalid_username: "Tällä nimellä ei löydy käyttäjää."
      invalid_group: "Tällä nimellä ei löydy ryhmää."
      invalid_integer_min_max: "Arvon pitää olla välillä %{min} - %{max}."
      invalid_integer_min: "Arvon pitää olla vähintään %{min} tai suurempi."
      invalid_integer_max: "Arvo ei voi olla suurempi kuin %{max}."
      invalid_integer: "Arvon pitää olla kokonaisluku."
      regex_mismatch: "Arvo ei vastaa vaadittua formaattia."
      must_include_latest: "Ylävalikon täytyy sisältää 'tuoreimmat' välilehti."
      invalid_string: "Arvo ei kelpaa."
      invalid_string_min_max: "Merkkien lukumäärän täytyy olla välillä %{min} - %{max}."
      invalid_string_min: "Täytyy olla vähintään %{min} merkkiä."
      invalid_string_max: "Ei saa olla yli %{max} merkkiä."
      invalid_reply_by_email_address: "Arvon täytyy sisältää '%{reply_key}' ja olla eri, kuin ilmoitusten sähköpostiosoite."
      invalid_alternative_reply_by_email_addresses: "Kaikkien arvojen täytyy sisältää '%{reply_key}' ja erota ilmoitusten sähköpostiosoitteesta."
      pop3_polling_host_is_empty: "Sinun täytyy asettaa 'pop3 polling host' ennen POP3-pollauksen ottamista käyttöön."
      pop3_polling_username_is_empty: "Sinun täytyy asettaa 'pop3 polling username' ennen POP3-pollauksen ottamista käyttöön."
      pop3_polling_password_is_empty: "Sinun täytyy asettaa 'pop3 polling password' ennen POP3-pollauksen ottamista käyttöön."
      pop3_polling_authentication_failed: "POP3 autentikaatio epäonnistui. Tarkasta pop3 kirjautumistiedot."
      reply_by_email_address_is_empty: "'reply by email address' täytyy olla asetettuna ennen sähköpostivastausten ottamista käyttöön."
      email_polling_disabled: "Sinun täytyy ottaa käyttöön joko manuaalinen tai POP3 pollaus ennen sähköpostivastauksia."
      user_locale_not_enabled: "'allow user locale' täytyy olla asetettuna ennen tämän asetuksen ottamista käyttöön."
      invalid_regex: "Säännöllinen lauseke ei kelpaa tai ei ole sallittu."
      email_editable_enabled: "Asetus 'email editable' on otettava pois käytöstä ennen tämän asetuksen käyttöönottoa."
      enable_sso_disabled: "Asetus 'enable sso' on otettava käyttöön ennen tämän asetuksen käyttöönottoa."
      staged_users_disabled: "\"Esikäyttäjät\" on otettava käyttöön ennen tämän asetuksen käyttöönottoa."
      reply_by_email_disabled: "Asetus \"reply by email\" täytyy ottaa käyttöön ennen tämän asetuksen käyttöönottoa."
      sso_url_is_empty: "\"Sso url\" täytyy määritellä ennen tämän asetuksen päällekytkemistä."
      sso_invite_only: "SSO ja vain kutsulla -tila eivät voi olla käytössä samaan aikaan."
      enable_local_logins_disabled: "Asetus \"enable local logins\" täytyy kytkeä päälle ennen tämän asetuksen päällekytkemistä."
      min_username_length_exists: "Käyttäjänimen vähimmäispituus ei voi olla suurempi kuin lyhin käyttäjänimi (%{username})."
      min_username_length_range: "Vähimmäisarvo ei voi olla suurempi kuin enimmäisarvo."
      max_username_length_exists: "Käyttäjänimen enimmäispituus ei voi olla suurempi kuin pisin käyttäjänimi (%{username})."
      max_username_length_range: "Enimmäisarvo ei voi olla pienempi kuin vähimmäisarvo."
      invalid_hex_value: "Väriarvon täytyy olla kuusinumeroinen heksadesimaalikoodi."
      category_search_priority:
        very_low_weight_invalid: "Tämä painokerroin ei voi olla suurempi kuin 'category_search_priority_low_weight'."
        low_weight_invalid: "Tämä painokerroin ei voi olla suurempi tai yhtä suuri kuin 1 eikä pienempi kuin 'category_search_priority_very_low_weight'."
        high_weight_invalid: "Tämä painokerroin ei voi olla pienempi tai yhtä suuri kuin 1 eikä suurempi kuin 'category_search_priority_very_high_weight'."
        very_high_weight_invalid: "Tämä painokerroin ei voi olla pienempi kuin 'category_search_priority_high_weight'. "
      unicode_username_whitelist:
        regex_invalid: "Säännöllinen lauseke ei kelpaa: %{error}"
        leading_trailing_slash: "Säännöllinen lauseke ei voi alkaa eikä loppua kauttaviivalla."
      unicode_usernames_avatars: "Sisäinen avatarjärjestelmä ei tue Unicode-käyttäjänimiä."
      list_value_count: "Luettelon täytyy sisältää täsmälleen %{count} arvoa."
    placeholder:
      sso_provider_secrets:
        key: "www.example.com"
        value: "SSO-salausavain"
  search:
    extreme_load_error: "Sivusto on erittäin raskaan kuormituksen alla, yritä myöhemmin uudelleen"
    within_post: "#%{post_number} käyttäjältä %{username}"
    types:
      category: "Alueet"
      topic: "Tulokset"
      user: "Käyttäjät"
    results_page: "Tulokset hakusanalle '%{term}'"
    audio: "[audio]"
    video: "[video]"
  sso:
    login_error: "Virhe kirjauduttaessa"
    not_found: "Tiliäsi ei löydetty. Ota yhteyttä sivuston ylläpitäjään."
    account_not_approved: "Tilisi odottaa hyväksyntää. Saat sähköpostin, kun tunnuksesi on hyväksytty."
    unknown_error: "Tiliisi liittyen on tapahtunut virhe. Ota yhteyttä sivuston ylläpitäjään."
    timeout_expired: "Kirjautuminen on vanhentunut, yritä kirjautua sisään uudestaan."
    no_email: "Sähköpostiosoitetta ei annettu. Ota yhteyttä sivuston ylläpitäjään."
    blank_id_error: " Vaaditaan `external_id` mutta se oli tyhjä"
    email_error: "Tunnusta ei voitu luoda osoitteelle <b>%{email}</b>. Ota yhteyttä sivuston ylläpitäjään."
    missing_secret: "SSO-todentaminen epäonnistui puuttuvan salausavaimen (secret) vuoksi. Ota yhteyttä sivuston ylläpitoon ongelman korjaamiseksi."
  original_poster: "Alkuperäinen kirjoittaja"
  most_posts: "Eniten viestejä"
  most_recent_poster: "Uusin kirjoittaja"
  frequent_poster: "Usein kirjoittava"
  redirected_to_top_reasons:
    new_user: "Tervetuloa yhteisöömme! Nämä ovat suosituimmat viimeaikaiset viestiketjut."
    not_seen_in_a_month: "Tervetuloa takaisin! Emme ole nähneet sinua vähään aikaan. Tässä ovat suosituimmat viestiketjut sitten viime näkemän."
  merge_posts:
    edit_reason:
      one: "%{username} yhdisti viestin"
      other: "%{username} yhdisti %{count} viestiä"
    errors:
      different_topics: "Eri ketjuissa olevia viestejä ei voi yhdistää."
      different_users: "Eri käyttäjien viestejä ei voi yhdistää."
  move_posts:
    new_topic_moderator_post:
      one: "Viesti erotettiin uuteen ketjuun: %{topic_link}"
      other: "%{count} viestiä erotettiin uuteen ketjuun: %{topic_link}"
    new_message_moderator_post:
      one: "Viesti erotettiin uuteen yksityisviestiketjuun: %{topic_link}"
      other: "%{count} viestiä erotettiin uuteen yksityisviestiketjuun: %{topic_link}"
    existing_topic_moderator_post:
      one: "Viesti siirrettiin ketjuun: %{topic_link}"
      other: "%{count} viestiä siirrettiin ketjuun: %{topic_link}"
    existing_message_moderator_post:
      one: "Viesti siirrettiin yksityisviestiketjuun: %{topic_link}"
      other: "%{count} viestiä siirrettiin yksityisviestiketjuun: %{topic_link}"
  change_owner:
    post_revision_text: "Vaihtoi omistajaa"
  topic_statuses:
    autoclosed_message_max_posts:
      one: "Tämä yksityisketju suljettiin automaattisesti sen saavutettua vastausten maksimimäärän %{count}."
      other: "Tämä yksityisketju suljettiin automaattisesti sen saavutettua vastausten maksimimäärän %{count}."
    autoclosed_topic_max_posts:
      one: "Tämä viestiketju suljettiin automaattisesti sen saavutettua vastausten maksimimäärän %{count}."
      other: "Tämä viestiketju suljettiin automaattisesti sen saavutettua vastausten maksimimäärän %{count}."
    autoclosed_enabled_days:
      one: "Tämä ketju suljettiin automaattisesti %{count} päivän kuluttua. Uusia vastauksia ei voi enää kirjoittaa."
      other: "Ketju suljettiin ajastetusti %{count} päivän kuluttua. Uusia vastauksia ei voi enää kirjoittaa."
    autoclosed_enabled_hours:
      one: "Tämä ketju suljettiin automaattisesti %{count} tunnin kuluttua. Uusia vastauksia ei voi enää kirjoittaa."
      other: "Ketju suljettiin ajastetusti %{count} tunnin kuluttua. Uusia vastauksia ei voi enää kirjoittaa."
    autoclosed_enabled_minutes:
      one: "Tämä ketju suljettiin automaattisesti %{count} minuutin kuluttua. Uusia vastauksia ei voi enää kirjoittaa."
      other: "Ketju suljettiin ajastetusti %{count} minuutin kuluttua. Uusia vastauksia ei voi enää kirjoittaa."
    autoclosed_enabled_lastpost_days:
      one: "Tämä ketju suljettiin automaattisesti %{count} päivän kuluttua viimeisestä viestistä. Uusia vastauksia ei voi enää kirjoittaa."
      other: "Ketju suljettiin automaattisesti %{count} päivän kuluttua viimeisestä viestistä. Uusia vastauksia ei voi enää kirjoittaa."
    autoclosed_enabled_lastpost_hours:
      one: "Tämä ketju suljettiin automaattisesti %{count} tunnin kuluttua viimeisestä viestistä. Uusia vastauksia ei voi enää kirjoittaa."
      other: "Ketju suljettiin automaattisesti %{count} tunnin kuluttua viimeisestä viestistä. Uusia vastauksia ei voi enää kirjoittaa."
    autoclosed_enabled_lastpost_minutes:
      one: "Tämä ketju suljettiin automaattisesti %{count} minuutin kuluttua viimeisestä viestistä. Uusia vastauksia ei voi enää kirjoittaa."
      other: "Ketju suljettiin automaattisesti %{count} minuutin kuluttua viimeisestä viestistä. Uusia vastauksia ei voi enää kirjoittaa."
    autoclosed_disabled_days:
      one: "Ketju avattiin ajastetusti %{count} päivän kuluttua."
      other: "Ketju avattiin ajastetusti %{count} päivän kuluttua."
    autoclosed_disabled_hours:
      one: "Ketju avattiin ajastetusti %{count} tunnin kuluttua."
      other: "Ketju avattiin ajastetusti %{count} tunnin kuluttua."
    autoclosed_disabled_minutes:
      one: "Ketju avattiin ajastetusti %{count} minuutin kuluttua."
      other: "Ketju avattiin ajastetusti %{count} minuutin kuluttua."
    autoclosed_disabled_lastpost_days:
      one: "Ketju avattiin automaattisesti %{count} päivän kuluttua viimeisimmästä viestistä."
      other: "Ketju avattiin automaattisesti %{count} päivän kuluttua viimeisimmästä viestistä."
    autoclosed_disabled_lastpost_hours:
      one: "Ketju avattiin automaattisesti %{count} tunnin kuluttua viimeisimmästä viestistä."
      other: "Ketju avattiin automaattisesti %{count} tunnin kuluttua viimeisimmästä viestistä."
    autoclosed_disabled_lastpost_minutes:
      one: "Ketju avattiin automaattisesti %{count} minuutin kuluttua viimeisimmästä viestistä."
      other: "Ketju avattiin automaattisesti %{count} minuutin kuluttua viimeisimmästä viestistä."
    autoclosed_disabled: "Tämä ketju on nyt avattu. Uusia vastauksia voi taas kirjoittaa."
    autoclosed_disabled_lastpost: "Tämä ketju on nyt avattu. Uusia vastauksia voi taas kirjoittaa."
    auto_deleted_by_timer: "Poistettiin ajastetusti."
  login:
    invalid_second_factor_method: "Valittu kaksivaiheinen tunnistautumistapa ei kelpaa."
    not_enabled_second_factor_method: "Valittu kaksivaiheinen tunnistautumistapa ei ole käytössä käyttäjätililläsi."
    security_key_description: "Kun fyysinen tunnistautumislaite on kätesi ulottuvilla, klikkaa alla olevaa \"Tunnistaudu tunnistautumislaitteella\" -painiketta."
    security_key_alternative: "Kokeile muuta tapaa"
    security_key_authenticate: "Tunnistaudu tunnistautumislaitteen avulla"
    security_key_not_allowed_error: "Tunnistaumislaitteella tunnistautumisprosessi joko vanheni tai peruutettiin."
    security_key_no_matching_credential_error: "Tunnistautumislaitteelta ei löytynyt kelpaavia pääsytietoja."
    security_key_support_missing_error: "Tämä laitteesi tai selaimesi ei tue tunnistaumislaitteita. Käytä muuta tapaa."
    security_key_invalid: "Tunnistautumislaitteen vahvistaminen epäonnistui."
    not_approved: "Tiliäsi ei ole vielä hyväksytty. Saat ilmoituksen sähköpostilla, kun voit kirjautua sisään."
    incorrect_username_email_or_password: "Väärä käyttäjänimi, sähköposti tai salasana"
    incorrect_password: "Väärä salasana"
    wait_approval: "Kiitos kirjautumisesta. Ilmoitamme, kun tilisi on hyväksytty."
    active: "Tilisi on aktivoitu ja valmiina käyttöön."
    activate_email: "<p>Melkein valmista! Lähetimme sähköpostin osoitteeseen <b>%{email}</b>. Aktivoi käyttäjätilisi seuraamalla viestin ohjeita.</p><p>Jos viesti ei tullut perille, tarkista roskapostikansiosi.</p>"
    not_activated: "Et voi vielä kirjautua sisään. Lähetimme sinulle vahvistusviestin. Seuraa sähköpostiviestin ohjeita ottaaksesi tunnuksen käyttöön."
    not_allowed_from_ip_address: "Et voi kirjautua käyttäjätunnuksella %{username} tästä IP-osoitteesta."
    admin_not_allowed_from_ip_address: "Et voi kirjautua ylläpitäjänä tästä IP-osoitteesta."
    suspended: "Et voi kirjautu sisään ennen %{date}."
    suspended_with_reason: "Tämä käyttäjätili on hyllytetty %{date} asti: %{reason}"
    errors: "%{errors}"
    not_available: "Ei saatavissa. Kokeile %{suggestion}?"
    something_already_taken: "Jotain meni pieleen. Ehkäpä tämä käyttäjänimi tai sähköpostiosoite on jo rekisteröity. Kokeile salasana unohtui -linkkiä."
    omniauth_error:
      generic: "Pahoittelut, tilisi valtuuttaminen epäonnistui. Yritä uudelleen."
      csrf_detected: "Valtuuttaminen katkesi määräajan ylityttyä tai vaihdoit selainta. Yritä uudelleen."
      request_error: "Valtuuttamista aloitettaessa tapahtui virhe. Yritä uudelleen."
      invalid_iat: "Valtuutusvälinettä ei voida vahvistaa palvelinkellojen eron vuoksi. Yritä uudelleen."
    omniauth_error_unknown: "Jotain meni pieleen kirjautumisesti käsittelyssä, ole hyvä ja yritä uudelleen."
    omniauth_confirm_title: "Kirjaudu käyttäen %{provider}"
    omniauth_confirm_button: "Jatka"
    authenticator_error_no_valid_email: "Mikään tiliin %{account} liittyvistä sähköpostiosoitteista ei ole sallittu. Voit joutua määrittämään käyttäjätilisi eri sähköpostiosoitteella."
    new_registrations_disabled: "Uusien tilien luonti ei ole tällä hetkellä sallittu."
    password_too_long: "Salasanan enimmäispituus on 200 merkkiä."
    email_too_long: "Antamasi sähköpostiosoite on liian pitkä. Mailbox nimi ei saa olla yli 254 merkkiä pitkä, eikä domain nimi yli 253 merkkiä pitkä."
    reserved_username: "Käyttäjänimi ei ole sallittu."
    missing_user_field: "Et ole täyttänyt kaikkia kenttiä"
    auth_complete: "Todentaminen suoritettu."
    click_to_continue: "Jatka klikkaamalla tästä."
    already_logged_in: "Hups, näyttää siltä, että yrität hyväksyä kutsun käyttäjänä, jolle sitä ei lähetetty. Jos et ole %{current_user}, kirjaudu ulos ja yritä uudestaan."
    second_factor_title: "Kaksivaihenen tunnistautuminen"
    second_factor_description: "Syötä vaadittava todennuskoodi sovelluksestasi:"
    second_factor_backup_description: "Syötä yksi varmuuskoodeistasi"
    second_factor_backup_title: "Kaksivaiheisen tunnistautumisen varmuuskoodi"
    invalid_second_factor_code: "Todennuskoodi ei kelpaa. Yhtä koodia voi käyttää vain kerran."
    invalid_security_key: "Tunnistautumislaite ei kelpaa."
    second_factor_toggle:
      totp: "Käytä todennussovellusta tai tunnistautumislaitetta tämän sijaan"
      backup_code: "Käytä varmuuskoodia tämän sijaan"
  admin:
    email:
      sent_test: "lähetettiin!"
  user:
    deactivated: "Käyttäjätili poistettiin käytöstä osoitteesta '%{email}' palautettujen sähköpostien vuoksi."
    deactivated_by_staff: "Henkilökunta poisti käytöstä"
    deactivated_by_inactivity:
      one: "Deaktivoitiin automaattisesti %{count} päivän epäaktiivisuuden vuoksi"
      other: "Deaktivoitiin automaattisesti %{count} päivän epäaktiivisuuden vuoksi"
    activated_by_staff: "Henkilökunta vahvisti"
    new_user_typed_too_fast: "Uusi käyttäjä näppäili liian nopeasti"
    content_matches_auto_block_regex: "Sisältö täyttää automaattisesti estettävän säännöllisen lausekkeen"
    username:
      short: "täytyy olla vähintään %{min} merkkiä"
      long: "ei saa olla yli %{max} merkkiä"
      too_long: "on liian pitkä"
      characters: "voi sisältää vain numeroita, kirjaimia, väliviivoja, pisteitä ja alaviivoja"
      unique: "täytyy olla uniikki"
      blank: "pakollinen kenttä"
      must_begin_with_alphanumeric_or_underscore: "täytyy alkaa kirjaimella, numerolla tai alaviivalla"
      must_end_with_alphanumeric: "täytyy loppua kirjaimeen tai numeroon"
      must_not_contain_two_special_chars_in_seq: "ei saa sisältää peräkkäin kahta tai useampaa erikoismerkkiä (.-_)"
      must_not_end_with_confusing_suffix: "ei voi päättyä harhaanjohtavaan päätteeseen kuten .json tai .png jne."
    email:
      not_allowed: "ei sallita tältä sähköpostin palvelunatarjoajalta. Ole hyvä, ja käytä toista sähköpostiosoitetta."
      blocked: "ei ole sallittu."
      revoked: "Sähköpostia ei lähetetä osoitteeseen '%{email}' ennen %{date}."
    ip_address:
      blocked: "Uusien tilien luonti tästä IP-osoitteesta ei ole sallittu."
      max_new_accounts_per_registration_ip: "Rekisteröitymisiä ei oteta vastaan IP-osoitteestasi (maksimimäärä saavutettu). Ota yhteyttä henkilökuntaan."
    website:
      domain_not_allowed: "Verkkosivu ei kelpaa. Sallitus verkkotunnukset ovat: %{domains}"
    auto_rejected: "Hylättiin automaattisesti iän perusteella. Katso auto_handle_queued_age -sivustoasetus."
    destroy_reasons:
      unused_staged_user: "Käyttämätön esikäyttäjä"
      same_ip_address: "Sama IP-osoite (%{ip_address}) kuin muilla käyttäjillä"
      inactive_user: "Epäaktiivinen käyttäjä"
  reviewables_reminder:
    submitted:
      one: "Tarkastettavaa on ollut odottamassa %{count} tunnin ajan. [Tarkastele niitä](%{base_path}/review)."
      other: "Tarkastettavaa on ollut odottamassa %{count} tunnin ajan. [Tarkastele niitä](%{base_path}/review)."
    subject_template:
      one: "%{count} asia odottaa tarkastusta"
      other: "%{count} asiaa odottaa tarkastusta"
  unsubscribe_mailer:
    title: "Peru sähköpostimuistukset"
    subject_template: "Vahvista, ettet enää halua, että %{site_title} lähettää sinulle sähköpostimuistutuksia."
    text_body_template: |
      Joku (mahdollisesti sinä) pyysi, ettei sivustolta %{site_domain_name} enää lähetettäisi sähköposti-ilmoituksia tähän osoitteeseen.
      Vahvista pyyntö klikkaamalla linkkiä:

      %{confirm_unsubscribe_link}

      Jos haluat jatkossakin saada sähköposti-ilmoituksia, voit jättää tämän viestin huomiotta.
  invite_mailer:
    title: "Kutsu keskusteluun"
    subject_template: "%{inviter_name} kutsui sinut ketjuun '%{topic_title}' sivustolla %{site_domain_name}"
    text_body_template: |
      %{inviter_name} kutsui sinut keskusteluun

      > **%{topic_title}**
      >
      > %{topic_excerpt}

      sivustolla

      > %{site_title} -- %{site_description}

      Jos kiinnostuit, klikkaa alla olevaa linkkiä:

      %{invite_link}
  custom_invite_mailer:
    title: "Kutsu keskusteluun saatesanoilla"
    subject_template: "%{inviter_name} kutsui sinut ketjuun '%{topic_title}' sivustolla %{site_domain_name}"
    text_body_template: |
      %{inviter_name} kutsui sinut keskusteluun

      > **%{topic_title}**
      >
      > %{topic_excerpt}

      sivustolla

      > %{site_title} -- %{site_description}

      Tällaisin saatesanoin

      > %{user_custom_message}

      Jos kiinnostuit, klikkaa alla olevaa linkkiä:

      %{invite_link}
  invite_forum_mailer:
    title: "Kutsu palstalle"
    subject_template: "%{inviter_name} kutsui sinut sivustolle %{site_domain_name}"
    text_body_template: |
      %{inviter_name} kutsui sinut liittymään sivustolle

      > **%{site_title}**
      >
      > %{site_description}

      Jos kiinnostuit, klikkaa alla olevaa linkkiä:

      %{invite_link}
  custom_invite_forum_mailer:
    title: "Kutsu palstalle saatesanoilla"
    subject_template: "%{inviter_name} kutsui sinut sivustolle %{site_domain_name}"
    text_body_template: |
      %{inviter_name} kutsui sinut liittymään sivustolle

      > **%{site_title}**
      >
      > %{site_description}

      tällaisin saatesanoin:

      > %{user_custom_message}

      Jos kiinnostuit, klikkaa alla olevaa linkkiä:

      %{invite_link}
  invite_password_instructions:
    title: "Salasanaohjeistus kutsutulle"
    subject_template: "Aseta salasana %{site_name} -tunnuksellesi"
    text_body_template: |
      Kiitos, kun hyväksyit kutsun sivustolle %{site_name} -- tervetuloa!

      Valitse salasana tämän linkin kautta:
      %{base_url}/u/password-reset/%{email_token}

      (Jos yllä oleva linkki on vanhentunut, valitse "Unohdin salasanani", kun kirjaudut sisään sähköpostiosoitteellasi.)
  download_backup_mailer:
    title: "Lataa varmuuskopio"
    subject_template: "[%{email_prefix}] Varmuuskopion lataus sivustosta"
    text_body_template: |
      Tässä [varmuuskopio sivustosta](%{backup_file_path}), jota pyysit.

      Lähetimme tämän latauslinkin varmennettuun sähköpostiosoitteeseesi turvallisuussyistä.

      (Jos *et* pyytänyt varmuuskopiota, on asia otettava vakavissaan -- jollakulla on ylläpitäjän oikeudet sivustoosi.)
    no_token: |
      Pahoittelut, tämä varmuuskopion latauslinkki on jo käytetty tai on vanhentunut.
  admin_confirmation_mailer:
    title: "Ylläpitäjän vahvistaminen"
    subject_template: "[%{email_prefix}] Vahvista uusi ylläpitäjätili"
    text_body_template: |
      Vahvista että haluat käyttäjästä **%{target_username} (%{target_email})** ylläpitäjän palstallesi.

      [Vahvista ylläpitäjätili](%{admin_confirm_url})
  test_mailer:
    title: "Sähköpostipalvelun testaus"
    subject_template: "[%{email_prefix}] Sähköpostin toimitettavuustesti"
  new_version_mailer:
    title: "Uusi versio"
    subject_template: "[%{email_prefix}] Uusi Discourse-versio, päivitys saatavilla"
    text_body_template: |
      Hurraa, uusi [Discourse-versio](https://www.discourse.org) on saatavilla!

      Sinun versiosi: %{installed_version}
      Uusi versio: **%{new_version}**

      - Päivitä käyttäen helppoa **[yhden klikkauksen päivitystä selaimessa](%{base_url}/admin/upgrade)**

      - Katso mikä on uutta [julkaisutiedoista](https://meta.discourse.org/tag/release-notes) tai tutki [raakaa GitHubin muutoslokia](https://github.com/discourse/discourse/commits/master)

      - Käy osoitteessa [meta.discourse.org](https://meta.discourse.org) lukemassa uutisia ja keskustelua, tai hae apua Discourseen liittyen
  new_version_mailer_with_notes:
    title: "Uusi versio julkaisumuistiolla"
    subject_template: "[%{email_prefix}] päivitys saatavilla"
    text_body_template: |
      Hurraa, uusi [Discourse-versio](https://www.discourse.org) on saatavilla!

      Sinun versiosi: %{installed_version}
      Uusi versio: **%{new_version}**

      - Päivitä käyttäen helppoa **[yhden klikkauksen päivitystä selaimessa](%{base_url}/admin/upgrade)**

      - Katso mikä on uutta [julkaisutiedoista](https://meta.discourse.org/tag/release-notes) tai tutki [raakaa GitHubin muutoslokia](https://github.com/discourse/discourse/commits/master)

      - Käy osoitteessa [meta.discourse.org](https://meta.discourse.org) lukemassa uutisia ja keskustelua, tai hae apua Discourseen liittyen

      ### Julkaisutiedot

      %{notes}
  flag_reasons:
    off_topic: "Viestisi liputettiin **eksyvän aiheesta**: koetaan, ettei se ei kuulu ketjun aiheeseen, jonka määrittelevät sen aloitusviesti ja otsikko."
    inappropriate: "Viestisi liputettiin **sopimattomaksi**: se koetaan loukkaavaksi, herjaavaksi tai [palstan sääntöjen](%{base_path}/guidelines) vastaiseksi."
    spam: "Viestisi liputettiin **roskapostiksi**: sen koetaan olevan luonteeltaan mainostamista eikä hyödyllinen tai asiallinen lisä keskusteluun."
    notify_moderators: "Viestisi liputettiin **valvojien tiedoksi**: siinä koetaan olevan jotain, mihin henkilökunnan pitäisi puuttua."
  flags_dispositions:
    agreed: "Kiitos kun toit asian tietoomme. Olemme samaa mieltä ongelmasta ja selvitämme sitä."
    agreed_and_deleted: "Kiitos kun toit asian tietoomme. Olemme samaa mieltä ongelmasta ja poistimme kyseisen viestin."
    disagreed: "Kiitos kun toit asian tietoomme. Selvitämme asiaa."
    ignored: "Kiitos kun toit asian tietoomme. Selvitämme asiaa."
    ignored_and_deleted: "Kiitos kun toit asian tietoomme. Poistimme kyseisen viestin."
  temporarily_closed_due_to_flags:
    one: "Ketju on väliaikaisesti suljettu ainakin yhden tunnin ajaksi johtuen suuresta määrästä yhteisön liputuksia."
    other: "Ketju on väliaikaisesti suljettu ainakin %{count} tunnin ajaksi johtuen suuresta määrästä yhteisön liputuksia."
  system_messages:
    private_topic_title: "Ketju #%{id}"
    contents_hidden: "Käy lukemassa viesti, jotta näet sen sisällön."
    post_hidden:
      title: "Viesti piilotettu"
      subject_template: "Yhteisön piiloon liputtama viesti"
      text_body_template: |
        Hello,

        Tämä automaattinen viesti lähetettiin sivustolta %{site_name} kertoaksemme, että viestisi piilotettiin.

        <%{base_url}%{url}>

        %{flag_reason}

        Viesti piilotettiin yhteisön liputuksien vuoksi, joten harkitse miten voisit muokata viestiä palautteen pohjalta. **Voit muokata viestiä kun %{edit_delay} minuuttia on kulunut, mikä palauttaa automaattisesti sen näkyville.**

        Jos viesti kuitenkin piilotetaan toisen kerran, se pysyy piilotettuna kunnes henkilökunta selvittää tilanteen.

        Saat lisätietoa [yhteisön säännöistä](%{base_url}/guidelines).
    post_hidden_again:
      title: "Viesti piilotettiin jälleen"
      subject_template: "Yhteisöliputukset piilottivat viestin, henkilökunnalle ilmoitettiin"
      text_body_template: |
        Hei,

        Tämä automaattinen viesti lähetettiin sivustolta %{site_name} kertoaksemme, että viestisi piilotettiin uudelleen.

        <%{base_url}%{url}>

        %{flag_reason}

        Yhteisö liputti viestin ja se on nyt piilotettu. **Koska viestisi on piilotettu useammin kuin kerran, se pysyy piilotettuna kunnes henkilökunnan jäsen selvittää tilanteen.**

        Saat lisätietoa [yhteisön säännöistä](%{base_url}/guidelines).
    flags_disagreed:
      title: "Henkilökunta palautti viestin"
      subject_template: "Henkilökunta palautti viestin"
      text_body_template: |
        Hello,

        Tämä automaattinen viesti lähetettiin sivustolta %{site_name} kertoaksemme, että [viestisi](%{base_url}%{url}) palautettiin.

        Yhteisö oli liputtanut viestin ja henkilökunnan jäsen päätti palauttaa sen.

        [details="Klikkaa nähdäksesi palautetun viestin"]
        ``` markdown
        %{flagged_post_raw_content}
        ```
        [/details]
    flags_agreed_and_post_deleted:
      title: "Henkilökunta poisti liputetun viestin"
      subject_template: "Henkilökunta poisti liputetun viestin"
      text_body_template: |
        Hei,

        Tämä automaattinen viesti lähetettiin sivustolta %{site_name} kertoaksemme sinulle että [viestisi](%{base_url}%{url}) poistettiin.

        %{flag_reason}

        Yhteisö liputti viestin ja henkilökunnan jäsen päätti poistaa sen.

        [details="Katsele poistettua viestiä klikkaamalla"]
        ``` markdown
        %{flagged_post_raw_content}
        ```
        [/details]

        Kertaa [yhteisön säännöt](%{base_url}/guidelines) jos kaipaat lisätietoa.
    usage_tips:
      text_body_template: |
        [Tässä blogikirjoituksessa](https://blog.discourse.org/2016/12/discourse-new-user-tips-and-tricks/) on joitakin käteviä vinkkejä uudelle käyttäjälle.

        Sitä mukaa kun toimit täällä, opimme tuntemaan sinut ja väliaikaisia uuden käyttäjän rajoitteita poistetaan automaattisesti. Ajan myötä nouset ylemmille [luottamustasoille](https://blog.discourse.org/2018/06/understanding-discourse-trust-levels/) ja saat valtuuksia, joiden avulla voit osallistua yhteisömme ylläpitoon.
    welcome_user:
      title: "Tervetuloa käyttäjä"
      subject_template: "Tervetuloa sivustolle %{site_name}!"
      text_body_template: |
        Kiitos kun liityit %{site_name} ja tervetuloa!

        %{new_user_tips}

        Vaalimme [sivistynyttä yhteisökäyttäytymistä](%{base_url}/guidelines) tilanteessa kuin tilanteessa.

        Toivottavasti viihdyt!
    welcome_tl1_user:
      title: "Tervetuloa LT1-käyttäjä"
      subject_template: "Kiitos että olet viettänyt aikaa kanssamme"
      text_body_template: |
        Hei! Olemme huomanneet että olet lukenut ahkerasti. Se on mahtavaa ja siksi nostimme sinut ylemmälle [luottamustasolle!](https://blog.discourse.org/2018/06/understanding-discourse-trust-levels/)

        Olemme iloisia siitä että vietät aikaasi täällä ja haluaisimme tietää sinusta enemmänkin. Käytä hetki aikaa ja [täytä käyttäjäprofiilisi](%{base_url}/my/preferences/profile) tai [aloita uusi ketju](%{base_url}/categories) jos siltä tuntuu.
    welcome_staff:
      title: "Tervetuloa henkilökuntaan"
      subject_template: "Onnittelut, sinulle on myönnetty %{role}-status! "
      text_body_template: |
        Toinen henkilökunnan jäsen myönsi sinulle %{role}-statuksen

        %{role}-status tuo pääsyn <a href='%{base_url}/admin' target='_blank'>ylläpitokäyttöliittymään</a>.

        Suuri voima tuo mukanaan suuren vastuun. Jos valvonta on sinulle uutta, tutustu [Valvontaoppaaseen](https://meta.discourse.org/t/discourse-moderation-guide/63116).
    welcome_invite:
      title: "Tervetuloa kutsuttu"
      subject_template: "Tervetuloa sivustolle %{site_name}!"
      text_body_template: |
        Kiitos kun liityit %{site_name} ja tervetuloa!

        - Loimme sinulle uuden tunnuksen **%{username}**. Muuta nimeäsi tai käyttäjätunnustasi [käyttäjäasetuksissasi][prefs].

        - Kun kirjaudut sisään, **käytä samaa sähköpostiosoitetta kuin kutsuttaessa** — muuten emme tunnistua sinua sinuksi!

        %{new_user_tips}

        Vaalimme [sivistynyttä yhteisökäyttäytymistä](%{base_url}/guidelines) tilanteessa kuin tilanteessa.

        Toivottavasti viihdyt!

        [prefs]: %{user_preferences_url}
    backup_succeeded:
      title: "Varmuuskopiointi onnistui"
      subject_template: "Varmuuskopiointi suoritettu onnistuneesti"
      text_body_template: |
        Varmuuskopiointi onnistui.

        Lataa varmuuskopio siirtymällä [ylläpito > varmuuskopiot](%{base_url}/admin/backups).

        Tässä loki:

        ```vtext
        %{logs}
        ```
    backup_failed:
      title: "Varmuuskopiointi epäonnistui"
      subject_template: "Varmmuskopiointi epäonnistui"
      text_body_template: |
        Varmuuskopiointi epäonnistui.

        Tässä loki:

        ``` text
        %{logs}
        ```
    restore_succeeded:
      title: "Palautus onnistui"
      subject_template: "Palauttaminen suoritettu onnistuneesti"
      text_body_template: |
        Palautus onnistui.

        Tässä loki:

        ``` text
        %{logs}
        ```
    restore_failed:
      title: "Palautus epäonnistui"
      subject_template: "Palauttaminen epäonnistui"
      text_body_template: |
        Palautus epäonnistui.

        Tässä loki:

        ``` text
        %{logs}
        ```
    bulk_invite_succeeded:
      title: "Massakutsun lähetys onnistui"
      subject_template: "Massakutsun käsittely onnistui."
      text_body_template: "Massakutsutiedostosi on käsitelty, %{sent} kutsua lähetetty."
    bulk_invite_failed:
      title: "Massakutsun lähetys epäonnistui"
      subject_template: "Massakutsun käsittelyssä tapahtui virhe"
      text_body_template: |
        Massakutsutiedostosi käsiteltiin, %{sent} kutsua lähetettiin, joista %{failed} virhe(ttä).

        Tässä loki:

        ``` text
        %{logs}
        ```
    csv_export_succeeded:
      title: "CSV:n vienti onnistui"
      subject_template: "[%{export_title}] Tiedostojen vienti valmis"
      text_body_template: |
        Tietojen vienti onnistui! :dvd:

        %{download_link}

        Yllä oleva latauslinkki toimii 48 tunnin ajan.

        Tiedot on pakattu zip-arkistoksi. Jos arkisto ei purkaudu kun yrität avata sitä, käytä täällä suositeltua työkalua: https://www.7-zip.org/
    csv_export_failed:
      title: "CSV:n vienti epäonnistui"
      subject_template: "Datan vienti epäonnistui"
      text_body_template: "Pahoittelemme, mutta datan vienti epäonnistui. Tarkasta lokit tai [ota yhteyttä henkilökuntaan](%{base_url}/about)."
    email_reject_insufficient_trust_level:
      title: "Sähköposti hylätty - riittämätön luottamustaso"
      subject_template: "[%{email_prefix}] Sähköpostiongelma -- Riittämätön luottamustaso"
      text_body_template: |
        Pahoittelut, sähköpostin lähettäminen kohteeseen %{destination} (otsikolla %{former_title}) ei onnistunut.

        Et voi lähettää uusia ketjunaloituksia tähän sähköpostiosoitteeseen, koska luottamustasosi ei riitä. Jos uskot, että tämä johtuu virheestä, [ota yhteyttä henkilökuntaan](%{base_url}/about).
    email_reject_user_not_found:
      title: "Sähköposti hylätty - käyttäjää ei löytynyt"
      subject_template: "[%{email_prefix}] Sähköpostiongelma -- Käyttäjää ei löytynyt"
      text_body_template: |
        Pahoittelemme, mutta sähköpostin lähettäminen kohteeseen %{destination} (otsikolla %{former_title}) ei onnistunut.

        Vastauksesi lähetettiin tuntemattomasta sähköpostiosoitteesta. Yritä lähettää viesti toisesta osoitteesta tai [ota yhteyttä henkilökuntaan](%{base_url}/about).
    email_reject_screened_email:
      title: "Sähköposti hylätty - estetty sähköpostiosoite"
      subject_template: "[%{email_prefix}] Sähköpostiongelma-- Estetty sähköpostiosoite"
      text_body_template: |
        Pahoittelemme, mutta sähköpostin lähettäminen tänne %{destination} (otsikolla %{former_title}) ei onnistunut.

        Vastauksesi lähetettiin estetystä sähköpostiosoitteesta. Yritä lähettää viesti toisesta sähköpostiosoitteesta tai [ota yhteyttä henkilökuntaan](%{base_url}/about).
    email_reject_not_allowed_email:
      title: "Sähköposti hylätty - osoite ei sallittu"
      subject_template: "[%{email_prefix}] Sähköpostiongelma -- Estetty osoite"
      text_body_template: |
        Pahoittelemme, mutta sähköpostin lähettäminen tänne %{destination} (otsikolla %{former_title}) ei onnistunut.

        Vastauksesi on peräisin estetystä sähköpostiosoitteesta. Kokeile lähettää toisesta sähköpostiosoitteesta tai [ota yhteyttä henkilökuntaan](%{base_url}/about).
    email_reject_inactive_user:
      title: "Sähköposti hylätty - aktivoimaton käyttäjä"
      subject_template: "[%{email_prefix}] Sähköpostiongelma -- Aktivoimaton käyttäjä"
      text_body_template: |
        Pahoittelemme, mutta sähköpostin lähettäminen tänne %{destination} (otsikolla %{former_title}) ei onnistunut.

        Käyttäjätiliä tällä sähköpostiosoitteella ei ole aktivoitu. Aktivoi käyttäjätili ennen sähköpostien lähettämistä.
    email_reject_silenced_user:
      title: "Sähköposti hylätty - hiljennetty käyttäjä"
      subject_template: "%{email_prefix} Sähköpostiongelma - Hiljennetty käyttäjä"
      text_body_template: |
        Pahoittelut, sähköpostin lähettäminen kohteeseen %{destination} (titled %{former_title}) ei onnistunut.

        Tähän sähköpostiosoitteeseen liittyvä tilisi on hiljennetty.
    email_reject_reply_user_not_matching:
      title: "Sähköposti hylätty - käyttäjä ei täsmää"
      subject_template: "[%{email_prefix}] Sähköpostiongelma -- Vastaus odottamattomasta osoitteesta"
      text_body_template: |
        Pahoittelut, sähköpostin lähettäminen kohteeseen %{destination} (titled %{former_title}) ei onnistunut.

        Vastauksesi ei saapunut siitä sähköpostiosoitteesta kuin odotimme, joten emme voineet olla varmoja lähettäjästä. Kokeile lähettää viestisi toisesta sähköpostiosoitteesta tai [ota yhteyttä henkilökuntaan](%{base_url}/about).
    email_reject_empty:
      title: "Sähköposti hylätty - tyhjä"
      subject_template: "[%{email_prefix}] Sähköpostiongelma -- Ei sisältöä"
      text_body_template: |
        Pahoittelemme, mutta sähköpostin lähettäminen tänne %{destination} (otsikolla %{former_title}) ei onnistunut.

        Emme löytäneet sähköpostiviestistäsi sisältöä.

        Jos saat tämän viestin ja viestisi _sisälsi_ sisältöä, yritä uudestaan yksinkertaisemmalla muotoilulla.
    email_reject_parsing:
      title: "Sähköposti hylätty - jäsennys"
      subject_template: "[%{email_prefix}] Sähköpostiongelma -- Sisältöä ei tunnistettu"
      text_body_template: |
        Pahoittelemme, mutta sähköpostin lähettäminen tänne %{destination} (otsikolla %{former_title}) ei onnistunut.

        Emme tunnistaneet sähköpostiviestistäsi sisältöä. **Varmista, että kirjoitit viestisi sähköpostiviestin alkuun** - emme pysty käsittelemään lainausten sekaan kirjoitettuja vastauksia.
    email_reject_invalid_access:
      title: "Sähköposti hylätty - pääsy estetty"
      subject_template: "[%{email_prefix}] Sähköpostiongelma -- Ei pääsyoikeutta"
      text_body_template: |
        Pahoittelut, sähköpostiviestiäsi tänne: %{destination} (otsikolla %{former_title}) ei voitu toimittaa.

        Käyttäjätililläsi ei ole oikeutta aloittaa ketjua sillä alueella. Jos uskot, että tämä johtuu virheestä, [ota yhteyttä henkilökuntaan](%{base_url}/about).
    email_reject_strangers_not_allowed:
      title: "Sähköposti hylätty - vierailla ei pääsyä"
      subject_template: "[%{email_prefix}] Sähköpostiongelma -- Ei pääsyoikeutta"
      text_body_template: |
        Pahoittelut, sähköpostiviestisi lähetys kohteeseen %{destination} (otsikolla %{former_title}) ei onnistunut.

        Alueelle jolle lähetit viestin voivat kirjoittaa ne, joilla on käypä käyttäjätunnus ja sähköpostiosoite. Jos uskot, että tämä johtuu virheestä, [ota yhteyttä henkilökuntaan](%{base_url}/about).
    email_reject_invalid_post:
      title: "Sähköposti hylätty - viesti ei kelpaa"
      subject_template: "[%{email_prefix}] Sähköpostiongelma -- Lähetysvirhe"
      text_body_template: |
        Pahoittelemme: sähköpostiviestisi kohteeseen %{destination} (titled %{former_title}) ei toiminut odotetusti.

        Mahdollisia syitä ovat ainakin: ei-tuettu muotoilu, liian suuri viesti, liian pieni viesti. Ole hyvä ja yritä uudelleen; voit myös lähettää viestisi sivuston kautta, jos tämä ongelma ei vaikuta poistuvan.
    email_reject_invalid_post_specified:
      title: "Sähköposti hylätty - viesti ei kelpaa, tarkennettu"
      subject_template: "[%{email_prefix}] Sähköpostiongelma -- Lähetysvirhe"
      text_body_template: |
        Pahoittelemme, mutta sähköpostin lähettäminen tänne %{destination} (otsikolla %{former_title}) ei onnistunut.

        Syy:

        %{post_error}

        Jos voit korjata ongelman, yritä uudelleen.
      date_invalid: "Viestin luomispäivämäärää ei löytynyt. Puuttuuko sähköpostista Date: header?"
    email_reject_post_too_short:
      title: "Sähköposti hylättiin, koska lyhyt"
      subject_template: "[%{email_prefix}] Sähköpostiongelma -- Viesti liian lyhyt"
      text_body_template: |
        Pahoittelemme, mutta sähköpostin lähettäminen tänne %{destination} (otsikolla %{former_title}) ei onnistunut.

        Koska haluamme vaalia syvällisempiä keskusteluja, erittäin lyhyitä vastauksia ei sallita. Voitko laittaa vastauksiisi vähintään %{count} merkkiä? Vaihtoehtoisesti voit tykätä viestistä sähköpostitse vastaamalla "+1".
    email_reject_invalid_post_action:
      title: "Sähköposti hylätty - kielletty viestitoiminto"
      subject_template: "[%{email_prefix}] Sähköpostiongelma -- Kielletty viestitoiminto"
      text_body_template: |
        Pahoittelemme, mutta sähköpostin lähettäminen tänne %{destination} (otsikolla %{former_title}) ei onnistunut.

        Toimintoa ei tunnistettu. Yritä uudelleen tai lähetä viesti nettisivun kautta, jos ongelma jatkuu.
    email_reject_reply_key:
      title: "Sähköposti hylätty - vastausavain"
      subject_template: "[%{email_prefix}] Sähköpostiongelma -- Tuntematon vastausavain"
      text_body_template: |
        Pahoittelut, sähköpostiviestisi lähetys kohteeseen %{destination} (titled %{former_title}) ei onnistunut.

        Sähköpostiviestin vastaustunniste, engl. 'reply key', ei ole kelvollinen, minkä vuoksi ei tiedetä, mihin asiaan viestisi oli tarkoitus vastata. [Ota yhteyttä henkilökuntaan](%{base_url}/about).
    email_reject_bad_destination_address:
      title: "Sähköposti hylätty - tuntematon vastaanottajaosoite"
      subject_template: "[%{email_prefix}] Sähköpostiongelma -- Tuntematon Vastaanottaja: -osoite"
      text_body_template: |
        Pahoittelut, sähköpostin lähettäminen kohteeseen %{destination} (titled %{former_title}) ei onnistunut.

        Viestisi kohdesähköpostiosoitteet olivat tuntemattomia tai sähköpostiviestin ID-otsikkotietoa (engl. Message-ID) on muutettu. Varmistu, että lähetät oikeaan henkilökunnan antamaan sähköpostiosoitteeseen.
    email_reject_old_destination:
      title: "Sähköposti hylätty - vanha kohde"
      subject_template: "[%{email_prefix}] Sähköpostiongelma -- Yrität vastata vanhaan ilmoitukseen"
      text_body_template: |
        Pahoittelemme, mutta sähköpostin lähettäminen tänne %{destination} (otsikolla %{former_title}) ei onnistunut.

        Alkuperäisiin ilmoituksiin voi meillä vastata vain %{number_of_days} päivän ajan. Jatka keskustelua [vierailemalla ketjussa](%{short_url}).
    email_reject_topic_not_found:
      title: "Sähköposti hylätty - ketjua ei löytynyt"
      subject_template: "[%{email_prefix}] Sähköpostiongelma -- Ketjua ei löytynyt"
      text_body_template: |
        Pahoittelut, sähköpostiviestisi lähetys kohteeseen %{destination} (otsikolla %{former_title}) ei onnistunut.

        Ketjua johon yritit kirjoittaa ei ole enää olemassa -- ehkä se poistettiin? Jos uskot, että tämä johtuu virheestä, [ota yhteyttä henkilökuntaan](%{base_url}/about).
    email_reject_topic_closed:
      title: "Sähköposti hylätty - ketju suljettu"
      subject_template: "[%{email_prefix}] Sähköpostiongelma -- Suljettu ketju"
      text_body_template: |
        Pahoittelut, sähköpostiviestiäsi tänne: %{destination} (otsikolla %{former_title}) ei voitu toimittaa.

        Ketju, johon yritit vastata on tällä hetkellä suljettu, eikä siihen voi enää vastata. Jos uskot, että tämä johtuu virheestä, [ota yhteyttä henkilökuntaan](%{base_url}/about).
    email_reject_auto_generated:
      title: "Sähköposti hylätty - automaattivastaus"
      subject_template: "[%{email_prefix}] Sähköpostiongelma -- Automaattivastaus"
      text_body_template: |
        Pahoittelut, sähköpostiviestisi lähetys kohteeseen %{destination} (otsikolla %{former_title}) ei onnistunut.

        Järjestelmä havaitsi viestisi olevan tietokoneen automaattisesti luoma eikä ihmisen kirjoittama, eikä viestiä voitu siksi hyväksyä. Jos uskot, että tämä johtuu virheestä, [ota yhteyttä henkilökuntaan](%{base_url}/about).
    email_reject_unrecognized_error:
      title: "Sähköposti hylätty - Tunnistamaton virhe"
      subject_template: "[%{email_prefix}] Sähköpostiongelma -- Tunnistamaton virhe"
      text_body_template: |
        Pahoittelut, sähköpostiviestisi lähetys kohteeseen %{destination} (otsikolla %{former_title}) ei onnistunut.

        Viestiäsi käsiteltäessä tapahtui tunnistamaton virhe eikä sitä siksi julkaistu. Kokeile uudelleen tai [ota yhteyttä henkilökuntaan](%{base_url}/about).
    email_reject_attachment:
      title: "Sähköpostiliite hylätty"
      subject_template: "[%{email_prefix}] Sähköpostiongelma -- Liite hylätty"
      text_body_template: |
        Valitettavasti jotkut liitteistäsi sähköpostiviestistäsi kohteeseen %{destination} (otsikolla%{former_title}) hylättiin.

        Tietoja:
        %{rejected_errors}

        Jos uskot, että tämä johtuu virheestä, [ota yhteyttä henkilökuntaan](%{base_url}/about).
    email_reject_reply_not_allowed:
      title: "Sähköposti hylätty - vastaaminen ei sallittu"
      subject_template: "%{email_prefix} Sähköpostiongelma -- Vastaaminen ei sallittu"
      text_body_template: |
        Pahoittelut, sähköpostiviestisi lähetys kohteeseen %{destination} (titled %{former_title}) ei onnistunut. 

        Sinulla ei ole oikeuksia vastata ketjuun. Jos uskot, että tämä johtuu virheestä, [ota yhteyttä henkilökuntaan](%{base_url}/about).
    email_error_notification:
      title: "Ilmoitus sähköpostivirheestä"
      subject_template: "[%{email_prefix}] Sähköpostiongelma -- virhe POP-autentikoinnissa"
      text_body_template: |
        Sähköpostin pollauksessa POP-serveriltä tapahtui autentikointivirhe.

        Varmista, että olet konfiguroinut POP-tunnukset oikein [sivuston asetuksissa](%{base_url}/admin/site_settings/category/email).

        Jos POP-sähköpostitilille on nettikäyttöliittymä, voit joutua kirjautumaan sinne ja tarkistamaan asetukset.
    email_revoked:
      title: "Sähköposti peruutettiin"
      subject_template: "Onko sähköpostiosoitteesi oikea?"
      text_body_template: |
        Pahoittelut, mutta meidän on vaikeaa tavoittaa sinua sähköpostitse. Muutamasta viimeisimmästä sähköpostista kaikki ovat palanneet takaisin. koska eivät ole päässeet perille.

        Voisitko varmistaa että [sähköpostiosoitteesi](%{base_url}/my/preferences/email) on käypä ja toimiva? Voit myös lisätä sähköpostiosoitteemme osoitekirjaasi / yhteystietoihisi, mikä parantaa viestien perille saapumista.
    email_bounced: |
      Viesti sähköpostiin %{email} palautui.

      ### Tietoja

      ``` text
      %{raw}
      ```
    ignored_users_summary:
      title: "Käyttäjäestojen raja ylittyi"
      subject_template: "Monet ovat estäneet tietyn käyttäjän"
      text_body_template: |
        Hei,

        Tämä automaattinen viesti lähetettiin sivustolta %{site_name} kertoaksemme, että %{ignores_threshold} käyttäjää on estäneet käyttäjän %{username}. Tämä voi viitata siihen, että yhteisössäsi kytee ongelma.

        Voit [tarkastella tämän käyttäjän viimeisimpiä viestejä](%{base_url}/u/%{username}/summary), ja mahdollisesti muidenkin lukemalla [estetyt ja hiljennetyt käyttäjät -raportin](%{base_url}/admin/reports/top_ignored_users).

        Saat lisätietoa [yhteisön säännöistä](%{base_url}/guidelines).
    too_many_spam_flags:
      title: "Liian monta roskapostiliputusta"
      subject_template: "Uusi tili on estetty"
      text_body_template: |
        Hei,

        Lähetämme tämän automaattisen viestin sivustolta %{site_name} kertoaksemme, että viestejäsi on väliakaisesti piilotettu yhteisön liputusten perusteella.

        Varotoimena uusi käyttäjätilisi on hiljennetty etkä voi vastata tai aloittaa uusia ketjuja ennen kuin henkilökunnan jäsen arvioi tilanteen. Pahoittelemme tästä aiheutuvaa vaivaa.

        Saat lisätietoa [yhteisön ohjeista](%{base_url}/guidelines).
    too_many_tl3_flags:
      title: "Liian monta lt3-lippua"
      subject_template: "Uusi tili on estetty"
      text_body_template: |
        Hei,

        Lähetämme tämän automaattisen viestin sivustolta %{site_name} kertoaksemme, että käyttäjätilisi on jäädytetty yhteisön liputusten perusteella.

        Varotoimena uusi käyttäjätilisi on hiljennetty etkä voi vastata etkä aloittaa uusia ketjuja ennen kuin henkilökunnan jäsen arvioi tilanteen. Pahoittelemme tästä aiheutuvaa vaivaa.

        Saat lisätietoa [yhteisön ohjeista](%{base_url}/guidelines).
    silenced_by_staff:
      title: "Henkilökunta hiljensi"
      subject_template: "Tili väliaikaisesti jäädytetty"
      text_body_template: |
        Hei,

        Lähetämme tämän automaattisen viestin sivustolta %{site_name} kertoaksemme, että käyttäjätilisi on jäädytetty yhteisön liputusten perusteella.

        Voit jatkaa selailua, muttet voi vastata etkä aloittaa uusia ketjuja ennen kuin henkilökunnan jäsen arvioi tilanteen. Pahoittelemme tästä aiheutuvaa vaivaa.

        Saat lisätietoa [yhteisön ohjeista](%{base_url}/guidelines).
    user_automatically_silenced:
      title: "Käyttäjä hiljennettiin automaattisesti"
      subject_template: "Yhteisön liputukset hiljensivät uuden käyttäjän %{username}"
      text_body_template: |
        Tämä on automaattinen viesti.

        Uusi käyttäjä [%{username}](%{user_url}) hiljennettiin automaattisesti, koska useampi käyttäjä liputti hänen viestinsä tai viestejänsä.

        [Arvioi liputukset](%{base_url}/admin/flags). Jos %{username} hiljennettiin eli viestien kirjoittaminen estettiin ilman syytä. kumoa hiljennys klikkaamalla painiketta [käyttäjän ylläpitosivulla](%{user_url}).

        Rajaa voi muuttaa sivustoasetuksella `silence_new_user.
    spam_post_blocked:
      title: "Roskapostiviesti estettiin"
      subject_template: "Uuden käyttäjän %{username} viestit estettiin toistuvien linkkien vuoksi"
      text_body_template: |
        Tämä on automaattinen viesti.

        Uusi käyttäjä [%{username}](%{user_url}) yritti lähettää useita viestejä, joissa oli linkkejä kohteisiin %{domains}, mutta viestit torjuttiin roskapostin ehkäisemiseksi. Käyttäjä voi silti kirjoittaa viestejä, joissa ei ole linkkejä kohteisiin %{domains}.

        [Arvioi käyttäjä]%{user_url}.

        Tätä voi muuttaa sivustoasetuksilla `newuser_spam_host_threshold` ja `white_listed_spam_host_domains`. Harkitse kohteiden %{domains} valkolistaamista, jos niiden ei pidä aiheuttaa toimenpiteitä.
    unsilenced:
      title: "Hiljennys kumottu"
      subject_template: "Käyttäjätili ei ole enää jäädytetty"
      text_body_template: |
        Hei,

        Tämä on automaattinen viesti sivustolta %{site_name} kertoaksemme, ettei käyttäjätilisi ole enää jäädytetty henkilökunnan arvioinnin jälkeen.

        Voit nyt jälleen kirjoittaa vastauksia ja aloittaa ketjuja. Kiitos kärsivällisyydestäsi.
    pending_users_reminder:
      title: "Käyttäjiä jonossa"
      subject_template:
        one: "%{count} käyttäjä odottaa hyväksymistä"
        other: "%{count} käyttäjää odottaa hyväksymistä"
      text_body_template: |
        Uusia käyttäjiä odottaa hyväksyntää (tai hylkäystä), mitä ennen he eivät voi käyttää palstaa.

        [Tarkastele niitä](%{base_url}/review).
    download_remote_images_disabled:
      title: "Linkattuja kuvia ei ladata"
      subject_template: "Linkattujen kuvien lataaminen on otettu pois käytöstä"
      text_body_template: "Asetus `download_remote_images_to_local` on otettu pois käytöstä, koska vapaan tilan rajoitus `download_remote_images_threshold` saavutettiin."
    dashboard_problems:
      title: "Hallintapaneelissa ongelmia"
      subject_template: "Uusia neuvoja sivustosi hallintapaneelissa"
      text_body_template: |
        Meillä on joitakin neuvoja ja suosituksiasi nykyisiin sivustoasetuksiisi pohjautuen.

        Katsele [sivustosi hallintapaneelissa](%{base_url}/admin).

        Jos hallintapaneelissa ei näy mitään, toinen henkilökuntalainen on voinut jo ottaa vinkistä vaarin. Luettelo henkilökunnan toimista löytyy [henkilökuntalokista](%{base_url}/admin/logs/staff_action_logs).
    new_user_of_the_month:
      title: "Olet kuukauden tulokas!"
      subject_template: "Olet kuukauden tulokas!"
      text_body_template: |
        Onneksi olkoon, olet ansainnut **Kuukauden tulokas -palkinnon %{month_year}** :trophy:

        Palkinto myönnetään vain kahdelle käyttäjälle joka kuukausi, ja se näkyy pysyvästi [käyttäjäsivullasi](%{url}).

        Sinusta on äkkiä tullut tärkeä osa yhteisöä. Kiitos kun liityit, ja jatka samaa rataa!
    queued_posts_reminder:
      title: "Muistutukset jonossa olevista viesteistä"
      subject_template:
        one: "Yksi viesti odottaa tarkastusta"
        other: "%{count} viestiä odottaa tarkastusta"
      text_body_template: |
        Hei,

        Uusien käyttäjien viestejä on jonossa odottamassa tarkastusta.  [Hyväksy tai hylkää ne täällä](%{base_url}/review?type=ReviewableQueuedPost).
  unsubscribe_link: |
    Jos et enää halua näitä viestejä, [klikkaa tästä](%{unsubscribe_url}).
  unsubscribe_link_and_mail: |
    Jos et enää halua näitä viestejä, [klikkaa tästä](%{unsubscribe_url}).
  unsubscribe_mailing_list: |
    Sait tämän viestin, koska olet postituslistatilassa.

    Jos et enää halua näitä viestejä, [klikkaa tästä](%{unsubscribe_url}).
  subject_re: "VS:"
  subject_pm: "[YV]"
  email_from: "%{user_name} sivustolta %{site_name}"
  user_notifications:
    previous_discussion: "Edelliset vastaukset"
    reached_limit:
      one: "Huom. Olemme lähettäneet jo yhden sähköpostin tänään, mikä on enimmäismäärä. Käy sivustolla, jottet jää mistään paitsi. PS. Kiitos kun olet niin suosittu!"
      other: "Huom. Olemme lähettäneet jo %{count} sähköpostia tänään, mikä on enimmäismäärä. Käy sivustolla, jottet jää mistään paitsi. PS. Kiitos kun olet niin suosittu!"
    in_reply_to: "Vastauksena"
    unsubscribe:
      title: "Peru tilaus"
      description: "Etkö halua vastaanottaa näitä sähköposteja? Ei hätää! Klikkaa alta peruaksesi tilauksen välittömästi:"
    reply_by_email: "Vastaa [vierailemalla ketjussa](%{base_url}%{url}) tai vastaamalla tähän sähköpostiin."
    reply_by_email_pm: "Vastaa käyttäjille %{participants} [vierailemalla keskustelussa](%{base_url}%{url}) tai vastaa vain tähän sähköpostiin."
    only_reply_by_email: "Vastaa vastaamalla tähän sähköpostiin."
    only_reply_by_email_pm: "Vastaa käyttäjille %{participants} vastaamalla tähän sähköpostiin."
    visit_link_to_respond: "[Vieraile ketjussa](%{base_url}%{url}) vastataksesi."
    visit_link_to_respond_pm: "Vastaa käyttäjille %{participants} [vierailemalla keskustelussa](%{base_url}%{url})."
    posted_by: "Käyttäjältä %{username} %{post_date}"
    pm_participants: "Osanottajat: %{participants}"
    invited_group_to_private_message_body: |
      %{username} kutsui ryhmän @%{group_name} yksityiskeskusteluun

      > **[%{topic_title}](%{topic_url})**
      >
      > %{topic_excerpt}

      sivustolla

      > %{site_title} -- %{site_description}

      Liity keskusteluun klikkaamalla linkkiä:

      %{topic_url}
    invited_to_private_message_body: |
      %{username} kutsui sinut yksityiskeskusteluun

      > **[%{topic_title}](%{topic_url})**
      >
      > %{topic_excerpt}

      sivustolla

      > %{site_title} -- %{site_description}

      Liity keskusteluun klikkaamalla linkkiä:

      %{topic_url}
    invited_to_topic_body: |
      %{username} kutsui sinut keskusteluun

      > **[%{topic_title}](%{topic_url})**
      >
      > %{topic_excerpt}

      sivustolla

      > %{site_title} -- %{site_description}

      Liity keskusteluun klikkaamalla linkkiä:

      %{topic_url}
    user_invited_to_private_message_pm_group:
      title: "Ryhmä kutsuttiin yksityiskeskusteluun"
      subject_template: "[%{email_prefix}] %{username} kutsui ryhmän %{group_name} yksityiskeskusteluun '%{topic_title}'"
      text_body_template: |
        %{header_instructions}

        %{message}

        %{respond_instructions}
    user_invited_to_private_message_pm:
      title: "Käyttäjä kutsuttiin yksityiskeskusteluun"
      subject_template: "[%{email_prefix}] %{username} kutsui sinut yksityiskeskusteluun '%{topic_title}'"
      text_body_template: |
        %{header_instructions}

        %{message}

        %{respond_instructions}
    user_invited_to_private_message_pm_staged:
      title: "Esikäyttäjä kutsuttiin yksityiskeskusteluun"
      subject_template: "[%{email_prefix}] %{username} kutsui sinut yksityiskeskusteluun '%{topic_title}'"
      text_body_template: |
        %{header_instructions}

        %{message}

        %{respond_instructions}
    user_invited_to_topic:
      title: "Käyttäjä kutsuttiin ketjuun"
      subject_template: "[%{email_prefix}] %{username} kutsui sinut ketjuun '%{topic_title}'"
      text_body_template: |
        %{header_instructions}

        %{message}

        %{respond_instructions}
    user_replied:
      title: "Käyttäjälle vastattiin"
      subject_template: "[%{email_prefix}] %{topic_title}"
      text_body_template: |
        %{header_instructions}

        %{message}

        %{context}

        %{respond_instructions}
    user_replied_pm:
      title: "Käyttäjän yksityisviestiin vastattiin"
      subject_template: "[%{email_prefix}] [YV] %{topic_title}"
      text_body_template: |
        %{header_instructions}

        %{message}

        %{context}

        %{respond_instructions}
    user_quoted:
      title: "Käyttäjää lainattiin"
      subject_template: "[%{email_prefix}] %{topic_title}"
      text_body_template: |
        %{header_instructions}

        %{message}

        %{context}

        %{respond_instructions}
    user_linked:
      title: "Käyttäjä linkitettiin"
      subject_template: "[%{email_prefix}] %{topic_title}"
      text_body_template: |
        %{header_instructions}

        %{message}

        %{context}

        %{respond_instructions}
    user_mentioned:
      title: "Käyttäjä mainittiin"
      subject_template: "[%{email_prefix}] %{topic_title}"
      text_body_template: |
        %{header_instructions}

        %{message}

        %{context}

        %{respond_instructions}
    user_mentioned_pm:
      title: "Käyttäjä mainittiin YV:ssä"
      subject_template: "[%{email_prefix}] [YV] %{topic_title}"
      text_body_template: |
        %{header_instructions}

        %{message}

        %{context}

        %{respond_instructions}
    user_group_mentioned:
      title: "Käyttäjän ryhmä mainittiin"
      subject_template: "[%{email_prefix}] %{topic_title}"
      text_body_template: |
        %{header_instructions}

        %{message}

        %{context}

        %{respond_instructions}
    user_posted:
      title: "Käyttäjälle kirjoittiin"
      subject_template: "[%{email_prefix}] %{topic_title}"
      text_body_template: |
        %{header_instructions}

        %{message}

        %{context}

        %{respond_instructions}
    user_watching_first_post:
      title: "Käyttäjä tarkkailee uusia ketjuja"
      subject_template: "[%{email_prefix}] %{topic_title}"
      text_body_template: |
        %{header_instructions}

        %{message}

        %{context}

        %{respond_instructions}
    user_posted_pm:
      title: "Käyttäjälle lähetettiin YV"
      subject_template: "[%{email_prefix}] [YV] %{topic_title}"
      text_body_template: |
        %{header_instructions}

        %{message}

        %{context}

        %{respond_instructions}
    user_posted_pm_staged:
      title: "Esikäyttäjälle lähetettiin YV"
      subject_template: "%{optional_re}%{topic_title}"
      text_body_template: |2

        %{message}
    account_suspended:
      title: "Tili hyllytetty"
      subject_template: "[%{email_prefix}] Tilisi on hyllytetty"
      text_body_template: |
        Sinut hyllytettiin palstalta %{suspended_till} asti.

        %{reason}

        %{message}
    account_silenced:
      title: "Käyttäjätili hiljennetty"
      subject_template: "[%{email_prefix}] Tilisi on hiljennetty"
      text_body_template: |
        Sinut on hiljennetty palstalta %{silenced_till} asti.

        %{reason}

        %{message}
    account_exists:
      title: "Tili on jo olemassa"
      subject_template: "[%{email_prefix}] TIli on jo olemassa"
      text_body_template: |
        Yritit luoda tilin sivustolle %{site_name} tai yritit muuttaa tilin sähköpostiosoitteeksi %{email}. Sähköpostiosoitteella %{email} on kuitenkin jo tili olemassa.

        Jos unohdit salasanasi, [voit uusia sen nyt](%{base_url}/password-reset).

        Jos et yrittänyt luoda tunnusta sähköpostiosoitteella %{email} tai vaihtaa sähköpostiosoitettasi, älä huoli - voit huoletta jättää tämän viestin huomiotta.

        Jos sinulla on kysyttävää, [ota yhteyttä avuliaaseen henkilökuntaamme](%{base_url}/about).
    account_second_factor_disabled:
      title: "2-vaiheinen tunnistautuminen pois"
      subject_template: "%{email_prefix} Kaksivaiheinen tunnistautuminen pois kytketty"
      text_body_template: |
        Kaksivaiheinen tunnistautuminen poistettiin tililtäsi sivustolla %{site_name}. Voit nyt kirjautua pelkällä salasanallasi; erillistä todennuskoodia ei enää vaadita lisäksi.

        Jos et kytkenyt kaksivaiheista tunnistautumista pois päältä, joku on saattanut murtautua tilillesi.

        Jos sinulla on kysyttävää, [ota yhteyttä avuliaaseen henkilökuntaamme](%{base_url}/about).
    digest:
      why: "Lyhyt kooste siitä mitä on tapahtunut sivustolla %{site_link} viimeisimmän vierailusi jälkeen %{last_seen_at}."
      since_last_visit: "Viime vierailusi jälkeen"
      new_topics: "Uutta ketjua"
      unread_messages: "Lukematonta viestiä"
      unread_notifications: "Lukematonta ilmoitusta"
      liked_received: "Saatua tykkäystä"
      new_users: "Uutta käyttäjää"
      popular_topics: "Suosittuja ketjuja"
      follow_topic: "Seuraa tätä ketjua"
      join_the_discussion: "Lue lisää"
      popular_posts: "Suosittuja viestejä"
      more_new: "Uutta sinulle"
      subject_template: "[%{email_prefix}] Kooste"
      unsubscribe: "Tämä kooste lähetettiin sivustolta %{site_link}, koska sinua ei ole näkynyt vähään aikaan. Voit perua tilauksen muuttamalla %{email_preferences_link} tai %{unsubscribe_link} peruaksesi tilauksen."
      your_email_settings: "sähköpostiasetuksiasi"
      click_here: "klikkaa tätä"
      from: "%{site_name}"
      preheader: "Lyhyt yhteenveto tapahtumista viime vierailusi (%{last_seen_at}) jälkeen"
    forgot_password:
      title: "Unohtunut salasana"
      subject_template: "[%{email_prefix}] Salasanan uusiminen"
      text_body_template: |
        Salasanasi uusimista pyydettiin sivustolla [%{site_name}](%{base_url}).

        Jos pyytäjä et ollut sinä, voit huoletta jättää tämän viestin huomiotta.

        Valitse uusi salasana klikkaamalla linkkiä:
        %{base_url}/u/password-reset/%{email_token}
    email_login:
      title: "Kirjaudu linkin avulla"
      subject_template: "%{email_prefix} Kirjautuminen linkin avulla"
      text_body_template: |
        Tässä linkki jolla voit kirjautua sivustolle [%{site_name}](%{base_url}).

        Jos et pyytänyt linkkiä voit huoletta sivuuttaa tämän sähköpostiviestin.

        Kirjaudu klikkaamalla linkkiä:
        %{base_url}/session/email-login/%{email_token}
    set_password:
      title: "Syötä salasana"
      subject_template: "[%{email_prefix}] Aseta salasana"
      text_body_template: |
        Joku haluaa lisätä salasanan tilillesi sivustolla [%{site_name}](%{base_url}). Vaihtoehtoisesti, voit kirjautua sisään muiden tuettujen palveluiden (Google, Facebook, etc) tileillä, jotka ovat tämän saman sähköpostiosoitteen alaisia.

        Jos et ole pyynnön taustalla, voit huoletta jättää tämän viestin huomiotta.

        Valitse uusi salasana klikkaamalla linkkiä:
        %{base_url}/u/password-reset/%{email_token}
    admin_login:
      title: "Ylläpitäjäkirjautuminen"
      subject_template: "[%{email_prefix}] Kirjautuminen"
      text_body_template: |
        Joku haluaa kirjautua tilillesi sivustolla [%{site_name}](%{base_url}).

        Jos se et ole sinä, voit huoletta jättää tämän viestin huomiotta.

        Kirjaudu sisään klikkaamalla linkkiä:
        %{base_url}/session/email-login/%{email_token}
    account_created:
      title: "Tili luotu"
      subject_template: "[%{email_prefix}] Uusi käyttäjätilisi"
      text_body_template: |
        Sinulle luotiin käyttäjätili sivustolle %{site_name}

        Valitse salasana uudelle tilillesi klikkaamalla linkkiä:
        %{base_url}/u/password-reset/%{email_token}
    confirm_new_email:
      title: "Vahvista uusi sähköpostiosoite"
      subject_template: "[%{email_prefix}] Vahvista uusi sähköpostiosoite"
      text_body_template: |
        Vahvista uusi sähköpostiosoitteesi sivustolla %{site_name} klikkaamalla linkkiä:

        %{base_url}/u/confirm-new-email/%{email_token}
    confirm_old_email:
      title: "Vahvista vanha sähköpostiosoite"
      subject_template: "[%{email_prefix}] Vahvista nykyinen sähköpostiosoitteesi"
      text_body_template: |
        Ennen kuin voimme muuttaa sähköpostiosoitteesi, meidän tulee varmistua siitä että hallitset nykyistä sähköpostitiliäsi. Kun ensin suoriudut tästä vaiheesta, pyydämme sinua sitten vahvistamaan uuden sähköpostiosoitteesi.

        Vahvista nykyinen sähköpostiosoitteesi sivustolla %{site_name} klikkaamalla linkkiä:

        %{base_url}/u/confirm-old-email/%{email_token}
    notify_old_email:
      title: "Ilmoita vanhaan sähköpostiosoitteeseen"
      subject_template: "[%{email_prefix}] Sähköpostiosoitteesi on vaihdettu"
      text_body_template: |
        Tämä on automaattinen vahvistus siitä, että sähköpostiosoitteesi sivustolle %{site_name} on vaihdettu. Jos on tapahtunut virhe, ota yhteyttä sivuston ylläpitäjään.

        Sähköpostiosoitteeksesi on vaihdettu:

        %{new_email}
    signup_after_approval:
      title: "Liity hyväksynnän jälkeen"
      subject_template: "Sinut on hyväksytty sivustolle %{site_name}!"
      text_body_template: |
        Tervetuloa sivustolle %{site_name}!

        Henkilökunnan jäsen hyväksyi käyttäjätilisi sivustolle %{site_name}.

        Voit kirjautua sisään osoitteessa:
        %{base_url}

        Jos et voi klikata linkkiä, yritä kopioida ja liittää se selaimesi osoiteriville.

        %{new_user_tips}

        Uskomme [sivistyneeseen yhteisökäyttäytymiseen](%{base_url}/guidelines) kaikissa tilanteissa.

        Nauti palstastamme!
    signup:
      title: "Liity"
      subject_template: "[%{email_prefix}] Vahvista uusi käyttäjätilisi"
      text_body_template: |
        Tervetuloa sivustolle %{site_name}!

        Vahvista ja aktivoi uusi tilisi klikkaamalla linkkiä:
        %{base_url}/u/activate-account/%{email_token}

        Jos linkkiä ei voi klikata, yritä kopioida ja liittää se selaimen osoiteriville.
    activation_reminder:
      title: "Aktivointimuistutus"
      subject_template: "%{email_prefix} Muistutus tilisi vahvistamisesta"
      text_body_template: |
        Tervetuloa sivustolle %{site_name}!

        Tämä on ystävällismielinen muistutus, jotta muistaisit aktivoida tilisi.

        Vahvista ja aktivoi tilisi klikkaamalla linkkiä:
        %{base_url}/u/activate-account/%{email_token}

        Jos linkkiä ei voi klikata, kokeile kopioida ja liittää se verkkoselaimesi osoitekenttään.
    suspicious_login:
      title: "Varoitus uudesta kirjautumisesta"
      subject_template: "[%{site_name}] Uusi kirjautuminen paikasta %{location}"
      text_body_template: |
        Hei,

        Huomasimme että kirjauduit sinulle epätavalliselta laitteelta tai paikasta. Olitko se sinä?

         - Paikka: %{location} (%{client_ip})
         - Selain: %{browser}
         - Laite: %{device} – %{os}

        Jos se olit sinä, hyvä! Sinun ei tarvitse reagoida mitenkään.

        Jollet se ollut sinä, [tarkastele käynnissä olevia istuntojasi](%{base_url}/my/preferences/account) ja harkitse salasanasi vaihtamista.
  page_not_found:
    title: "Hups! Sivua ei ole tai se on yksityinen."
    popular_topics: "Suosittuja"
    recent_topics: "Tuoreimpia"
    see_more: "Lisää"
    search_title: "Etsi tältä sivustolta"
    search_button: "Haku"
  offline:
    title: "Sovellusta ei voida ladata"
    offline_page_message: "Yhteydessäsi vaikuttaa olevan vikaa! Tarkista verkkoyhteytesi ja yritä uudelleen."
  login_required:
    welcome_message: |
      ## [Tervetuloa sivustolle %{title}](#welcome)
      Käyttäjätili tarvitaan. Luo tili tai kirjaudu sisään.
    welcome_message_invite_only: |
      ## [Tervetuloa sivustolle %{title}](#welcome)
      Käyttäjätili vaaditaan. Pyydä yhteisön jäsentä kutsumaan sinut tai kirjaudu sisään.
  deleted: "poistettu"
  image: "kuva"
  upload:
    edit_reason: "lataa kuvista kopiot"
    unauthorized: "Pahoittelut, tiedostomuoto ei ole sallittu (sallitut tiedostopäätteet: %{authorized_extensions})."
    pasted_image_filename: "Liitetty kuva"
    store_failure: "Latauksen #%{upload_id} käyttäjälle #%{user_id} tallentaminen epäonnistui."
    file_missing: "Pahoittelut, sinun täytyy valita tiedosto joka ladataan."
    empty: "Pahoittelut, mutta tiedostosi on tyhjä."
    png_to_jpg_conversion_failure_message: "PNG:n muuttamisessa JPG:ksi tapahtui virhe."
    attachments:
      too_large: "Pahoittelut, tiedosto jonka latausta yritit on liian suuri ( suurin tiedostokoko on %{max_size_kb}KB)."
    images:
      too_large: "Pahoittelut, kuva jonka yritit ladata on liian suuri (suurin sallittu kuvakoko on %{max_size_kb}KB), pienennä kuvaa ja yritä uudestaan."
      larger_than_x_megapixels: "Pahoittelut, kuva jota yrität lähettää on liian suuri (maksimikoko on %{max_image_megapixels} megapikseliä). Muuta kuvan kokoa ja yritä uudelleen."
      size_not_found: "Pahoittelut, mutta emme pystyneet selvittämään kuvan kokoa. Ehkä kuvatiedosto on vahingoittunut?"
    placeholders:
      too_large: "(kuva on suurempi kuin %{max_size_kb}KB)"
  avatar:
    missing: "Pahoittelut, emme löydä profiilikuvaa, joka olisi yhdistetty tähän sähköpostiosoitteeseen. Voitko yrittää ladata sen uudestaan?"
  flag_reason:
    sockpuppet: "Uusi käyttäjä aloitti ketjun, johon toinen uusi käyttäjä samasta IP-osoitteesta (%{ip_address}) vastasi. Katso asetus <a href='%{base_path}/admin/site_settings/category/spam'>`flag_sockpuppets`</a>."
    spam_hosts: "Tämä uusi käyttäjä yritti luoda useita viestejä, joissa oli linkkejä samaan verkkotunnukseen. Kaikki tämän käyttäjän linkkejä sisältävät viestit tulisi tarkastaa. Ks. <a href='%{base_path}/admin/site_settings/category/spam'>`newuser_spam_host_threshold`</a> -sivustoasetus."
  skipped_email_log:
    exceeded_emails_limit: "max_emails_per_day_per_user ylitettiin"
    exceeded_bounces_limit: "bounce_score_threshold ylitettiin"
    mailing_list_no_echo_mode: "Postitustilailmoituksia ei lähetetä käyttäjän omista viesteistä"
    user_email_no_user: "Käyttäjää jonka id on %{user_id} ei löytynyt"
    user_email_post_not_found: "Viestiä jonka id on %{post_id} ei löytynyt"
    user_email_anonymous_user: "Käyttäjä on anonyymi"
    user_email_user_suspended_not_pm: "Käyttäjä on hyllytetty, ei yksityisviesti"
    user_email_seen_recently: "Käyttäjä oli paikalla hiljattain"
    user_email_notification_already_read: "Ilmoitus luettiin jo ennen kuin tämä sähköposti lähetettiin"
    user_email_notification_topic_nil: "post.topic on nil"
    user_email_post_user_deleted: "Viestin lähettänyt käyttäjä on poistettu"
    user_email_post_deleted: "kirjoittaja poisti viestin"
    user_email_user_suspended: "käyttäjä hyllytettiin"
    user_email_already_read: "käyttäjä luki jo viestin"
    user_email_access_denied: "käyttäjällä ei ole oikeutta nähdä tätä viestiä"
    sender_message_blank: "viesti on tyhjä"
    sender_message_to_blank: "message.to on tyhjä"
    sender_text_part_body_blank: "text_part.body on tyhj"
    sender_body_blank: "body on tyhjä"
    sender_post_deleted: "viesti on poistettu"
    sender_message_to_invalid: "vastaanottajan sähköpostiosoite ei kelpaa"
  color_schemes:
    base_theme_name: "Perus"
    light: "Vaalea"
    dark: "Tumma"
    neutral: "Neutraali"
    grey_amber: "Harmaa ambra"
    shades_of_blue: "Sinisen sävyt"
    latte: "Latte"
    summer: "Kesäinen"
    dark_rose: "Tumma ruusu"
    default_theme_name: "Vaalea"
    light_theme_name: "Vaalea"
    dark_theme_name: "Tumma"
    neutral_theme_name: "Neutraali"
    grey_amber_theme_name: "Harmaa ambra"
    shades_of_blue_theme_name: "Sinisen sävyt"
    latte_theme_name: "Latte"
    summer_theme_name: "Kesäinen"
    dark_rose_theme_name: "Tumma ruusu"
  edit_this_page: "Muokkaa tätä sivua"
  csv_export:
    boolean_yes: "Kyllä"
    boolean_no: "Ei"
    rate_limit_error: "Viestit voi ladata kerran vuorokaudessa. Yritä huomenna uudelleen."
  static_topic_first_reply: |
    Muokkaa ketjun aloitusviestiä muokataksesi sivun %{page_name} sisältöä.
  guidelines_topic:
    title: "UKK/Ohjeet"
    body: |
      <a name="civilized"></a>

      ## [Tämä on sivistynyt paikka julkiselle keskustelulle](#civilized)

      Kohtele tätä palstaa kuin yleistä puistoa. Me olemme yhteisöpalvelu &mdash; keskusteluissa voi jakaa taitoja, tietoa ja intohimoja.

      Nämä ohjeet eivät ole kaiken kattavat vaan pikemminkin suuntaviivat terveen järjen käyttöön pohjautuvassa yhteisössä. Noudattamalla niitä tämä palsta pysyy siistinä ja toimivana alustana sivistyneelle julkiselle vuorovaikutukselle.

      <a name="improve"></a>

      ## [Edistä keskustelua](#improve)

      Autat tekemään tästä hyvän keskustelupalstan pyrkimällä aina edistämään keskustelua, edes hieman. Jos et ole ihan varma siitä, tuoko viestisi lisäarvoa keskusteluun, mieti hetki mitä haluat sanoa ja yritä uudelleen hieman myöhemmin.

      Aiheet, joista täällä keskustellaan ovat meille tärkeitä, ja edellytämme sinun käyttäytyvän niin kuin ne olisivat sitä myös sinulle. Kunnioita keskusteluita ja keskustelijoita, vaikka olisit eri mieltä jostain.

      Yksi edistävä tapa on tutustua palstalla käynnissä olevaan keskusteluun. Vietä hetki selailemalla palstaa ennen kuin lähetät viestin tai aloitat uuden ketjun, niin sinulla on parempi mahdollisuus löytää samanhenkistä seuraa.

      <a name="agreeable"></a>

      ## [Ole rakentava, vaikka olisit eri mieltä](#agreeable)

      Saatat haluta esittää eriävän mielipiteen johonkin liittyen. Se on sallittua. Muista kuitenkin _kritisoida esitettyjä ajatuksia, älä niiden esittäjiä_. Vältä:

      * nimittelyä
      * henkilökohtaisuuksiin menemistä
      * toisen käyttäjän viestin sävyn arviointia: keskity sisältöön
      * poteroitumista

      Tarjoa sen sijaan perusteltuja, keskustelua edistäviä vasta-argumentteja.

      <a name="participate"></a>

      ## [Tekemisilläsi on väliä](#participate)

      Keskustelut vaikuttavat palstan yleismielialaan. Vaikutat parhaiten yhteisön tulevaisuuteen osallistumalla niihin keskusteluihin, jotka tekevät tästä kiintoisan paikan &mdash; ja välttämällä niitä, joilla on päinvastainen vaikutus.

      Discoursen työkalut mahdollistavat sen, että yhteisö kollektiivisesti tunnistaa parhaan (ja huonoimman) sisällön: kirjanmerkit, tykkäykset, liputukset, vastaukset, muokkaukset ja niin edelleen. Käyttämällä niitä parannat omaa käyttäjäkokemustasi ja samalla kaikkien muidenkin.

      Jätetään yhteisö parempaan kuntoon kuin se oli tullessa.

      <a name="flag-problems"></a>

      ## [Jos havaitset ongelman, liputa se](#flag-problems)

      Valvojilla on erityisasema; he ovat vastuussa palstasta. Mutta niin olet sinäkin. Avullasi valvojat voivat olla keskustelun ohjaajia eivätkä talonmiehiä ja poliiseja.

      Jos havaitset huonoa käytöstä, älä vastaa siihen. Huomiointi vain yllyttää sitä, kuluttaa voimiasi ja tuhlaa kaikkien aikaa. _Liputa se_. Jos tarpeeksi moni liputtaa, asiaan puututaan, joko palstan automaation tai valvojien toimesta.

      Yhteisömme ylläpitämiseksi valvojat pidättävät oikeuden poistaa sisältöä tai käyttäjätunnuksia harkintansa mukaan kaikissa tilanteissa. Valvojat eivät ennakkosensuroi viestejä; valvojat tai ylläpito ei ota vastuuta mistään, mitä yhteisö julkaisee.

      <a name="be-civil"></a>

      ## [Ole aina kohtelias](#be-civil)

      Mikään ei häiritse sivistynyttä keskustelua niin kuin töykeys:

      * Ole kohtelias. Älä kirjoita mitään, minkä voi järkevä ihminen tulkita hyökkääväksi, loukkaavaksi tai vihapuheeksi.
      * Pidä palsta siistinä. Älä levitä säädyttömyyksiä tai seksuaalista materiaalia.
      * Kunnioita kanssaihmisiä. Älä kiusaa tai ärsytä ketään, esiinny toisena tai kerro heidän yksityisyytensä piiriin kuuluvista asioista.
      * Kunnioita palstaa. Älä levitä roskapostia tai muullakaan tavoin tärvele sitä.

      Nämä eivät ole tarkkarajaiset säännöt &mdash; vältä kaikkea kiellettyihin asioihin edes _viittaavaa_. Jos olet epävarma, kysy itseltäsi miltä tuntuisi, jos viestisi olisi lainattuna aamun sanomalehden kanteen.

      Tämä on julkinen palsta ja hakukoneet johdattavat näihin keskusteluihin. Kiinnitä huomiota kielenkäyttöön ja linkkien ja kuvien tietoturvaan ja soveltuvuuteen kaiken ikäisille.

      <a name="keep-tidy"></a>

      ## [Ylläpidä järjestystä](#keep-tidy)

      Keskity laittamaan viestit oikeisiin paikkoihin, jotta voimme keskittyä enemmän keskustelemiseen ja vähemmän jälkien siivoamiseen. Joten:

      * älä avaa ketjua väärälle alueelle.
      * älä kirjoita samaa asiaa moniin ketjuihin.
      * älä kirjoita sisällöttömiä viestejä.
      * älä johdata ketjua sivuraiteille.
      * älä allekirjoita viestejä &mdash; lähetyttyihin viesteihin liitetään käyttäjätiedot joka tapauksessa.

      Sen sijaan, että kirjoittaisit “+1” or “Samaa mieltä”, käytä tykkäysnappia. Olemassa olevan ketjun sivuraiteille johdattamisen sijaan käytä Vastaa aihetta sivuavassa ketjussa -toimintoa.

      <a name="stealing"></a>

      ## [Lähetä vain omia tuotoksiasi](#stealing)

      Älä julkaise mitään toisen omistamaa digitaalista sisältöä ilman lupaa. Älä julkaise kertomuksia tekijänoikeusrikkomuksista tai jaa linkkejä tai keinoja toisen tahon immateriaalioikeuksien (ohjelmistot, videot, äänitteet, kuvat) rikkomiseksi, tai mitään muutakaan lainvastaista.

      <a name="power"></a>

      ## [Sinä pidät pyörät pyörimässä](#power)

      Tätä sivustoa pyörittää [avulias palstahenkilökunta](%{base_path}/about) sekä *me kaikki*, yhteisö. Jos sinulla on kysyttävää palstan toiminnasta tai ehdotuksia sen suhteen, avaa uusi ketju [sivuston palautealueelle](%{base_path}/c/site-feedback) niin käydään asiaa yhdessä läpi! Jos kyseessä on kriittinen ja kiireellinen ongelma, jota ei voida käsitellä palauteosion tai liputuksen kautta, ota yhteyttä [henkiökunnan sivun](%{base_path}/about) kautta.

      <a name="tos"></a>

      ## [Käyttöehdot](#tos)

      Kyllä, lakikieli on tylsää, mutta meidän on suojeltava itseämme &ndash; ja siinä sivussa sinua ja sinun tietojasi &ndash; epäsuotuisia tahoja vastaan. Palstalla on [käyttöehdot](%{base_path}/tos), jotka säätelevät sinun (ja meidän) toimintaa ja oikeuksia sisältöön, tietosuojaan ja lakeihin liittyen. Jotta voit käyttää palvelua, sinun on hyväksyttävä [käyttöehdot](%{base_path}/tos).
  tos_topic:
    title: "Käyttöehdot"
  privacy_topic:
    title: "Tietosuojaseloste"
    body: |
      <a name="collect"></a>

      ## [Mitä tietoja keräämme?](#collect)

      Tallennamme tietoa sinusta, kun rekisteröidyt sivustolle, ja keräämme dataa toimistasi palstalla: lukemisestasi, kirjoittamisestasi ja siitä miten reagoit täällä jaettuun sisältöön.

      Kun rekisteröidyt sivustolle, sinua voidaan pyytää antamaan nimesi ja sähköpostiosoitteesi. Voit kuitenkin halutessasi vierailla sivustolla rekisteröitymättä. Sähköpostiosoitteesi varmistetaan aidoksi ainutkertaisen linkin sisältävän sähköpostiviestin avulla. Kun linkkiä klikataan, tiedämme sinun hallinnoivan antamaasi sähköpostiosoitetta.

      Kun olet rekisteröitynyt ja kirjoitat, tallennamme IP-osoitteen josta viesti lähtee. Voimme myös ylläpitää palvelinlokia, joka sisältää jokaista palvelimellemme lähetettyä pyyntöä vastaavan IP-osoitteen.

      <a name="use"></a>

      ## [Mihin käytämme sinusta kerättyä tietoa?](#use)

      Mitä tahansa sinusta kerättyä tietoa voidaan käyttää jollain näistä tavoista:

      * Tarjotaksemme yksilöllisen kokemuksen &mdash; tietojen avulla vastaamme sinun henkilökohtaisiin tarpeisiisi.
      * Parantaaksemme sivustoa &mdash; pyrimme jatkuvasti parantamaan sivuston toimintaa kerätyn tiedon ja käyttäjäpalautteen perusteella.
      * Parantaaksemme asiakaspalvelua &mdash; tiedot auttavat tarjoamaan tehokkaampaa asiakaspalvelua ja teknistä tukea.
      * Lähettääksemme ajoittain sähköpostiviestejä &mdash; antamaasi sähköpostiosoitteeseen voidaan lähettää tietoa, valitsemiasi ilmoituksia tapahtumista eri ketjuissa tai käyttäjänimeesi liittyen ja/tai vastineita tiedusteluihisi, pyyntöihisi tai kysymyksiisi.

      <a name="protect"></a>

      ## [Miten suojaamme tietojasi?](#protect)

      Meillä on liuta erilaisia turvallisuuskäytänteitä, joilla pidämme henkilötietosi turvassa kun syötät, tallennat tai tarkastelet tietoa.

      <a name="data-retention"></a>

      ## [Miten dataa säilötään?](#data-retention)

      Pyrimme parhaamme mukaan:

      * Säilömään kaikkia pyyntöjä vastaavan IP-osoitteen sisältävän palvelinlokin enintään 90 päivän ajan.
      * Säilömään rekisteröityneeseen käyttäjään ja hänen viesteihinsä liittyvät IP-osoitteet enintään 5 vuoden ajan.

      <a name="cookies"></a>

      ## [Käytämmekö evästeitä?](#cookies)

      Kyllä. Evästeet ovat pieniä tiedostoja, jotka sivusto tai sen palveluntarjoaja siirtää tietokoneesi kiintolevylle verkkoselaimesi kautta (jos sallit sen). Nämä evästeet mahdollistavat selaimesi tunnistamisen ja jos olet rekisteröitynyt käyttäjä, sen yhdistämisen käyttäjätunnukseesi.

      Evästeiden avulla tunnistamme ja tallennamme asetuksia tulevia vierailuja varten ja keräämme yleisluontoista dataa sivuston liikennemääristä ja sivustolla liikkumisesta, jotta voimme tarjota tulevaisuudessa paremman käyttökokemuksen ja hyödyllisiä toimintoja. Voimme tehdä yhteistyötä kolmansien osapuolien kanssa ymmärtääksemme paremmin sivustolla vierailevia. Näillä palveluntarjoajilla ei ole lupaa käyttää keräämäämme tietoa muuhun kuin palvelumme kehittämiseen.

      <a name="disclose"></a>

      ## [Paljastammeko tietoa ulkopuolisille tahoille?](#disclose)

      Emme myy, vaihda tai muutoin käy kauppaa ulkopuolisten tahojen kanssa yksilöllisesti tunnistettavilla tiedoilla. Tähän poikkeus on luotetut kolmannet osapuolet, jotka auttavat sivustomme ja toimintamme pyörittämisessä tai sinun palvelemisessa; vaadimme näitä tahoja pitämään tiedot luottamuksellisina. Voimme myös jakaa tietojasi, jos uskomme sen olevan tarpeen lain, sivustomme käytäntöjen, omien tai muiden tahojen oikeuksien tai omaisuuden tai turvallisuuden kannalta. Yksilöimättömiä tietoja voidaan kuitenkin jakaa muiden tahojen kanssa kaupankäynnin tai markkinoinnin avuksi tai muuhun käyttöön.

      <a name="third-party"></a>

      ## [Linkit kolmansien tahojen sivustoille](#third-party)

      Joissain tapauksissa, harkintamme mukaan, voimme sallia tai tarjota kolmannen osapuolen tuotteita tai palveluita sivustollamme. Näillä kolmannen osapuolen sivustoilla on erilliset itsenäiset tietosuojaselosteensa. Emme ole edesvastuussa sisällöstä tai toiminnasta näillä linkitetyillä sivustoilla. Joka tapauksessa, pyrimme vaalimaan sivustomme kunniallisuutta ja otamme ilolla vastaan kaikenlaisen palautteen näitä sivustoja koskien.

      <a name="coppa"></a>

      ## [Lapsen yksilönsuoja internetissä -lain noudattaminen](#coppa)

      Sivustomme, tuottteemme ja palvelumme on suunnattu 13-vuotiaille ja sitä vanhemmille. Jos tämä palvelin on Yhdysvalloissa ja olet alle 13-vuotias, COPPA-lain ([Children's Online Privacy Protection Act](https://en.wikipedia.org/wiki/Children%27s_Online_Privacy_Protection_Act)) nojalla älä käytä tätä sivustoa.

      <a name="online"></a>

      ## [Tietosuojaseloste koskee vain internetiä](#online)

      Tämä tietosuojaseloste koskee vain sivustomme kautta kerättyä tietoa eikä siten koske verkon ulkopuolelta kerättyä tietoa.

      <a name="consent"></a>

      ## [Suostumuksesi](#consent)

      Käyttämällä sivustoa hyväksyt sivustomme tietosuojaselosteen.

      <a name="changes"></a>

      ## [Muutokset tietosuojaselosteeseen](#changes)

      Jos päätämme muuttaa tietosuojaselostettamme, muutokset ovat nähtävissä tällä sivulla.

      Tämä tiedosto on CC-BY-SA-lisensoitu. Viimeksi päivitetty 31.5.2013.
  badges:
    mass_award:
      errors:
        invalid_csv: "Rivillä %{line_number} törmättiin virheeseen. Varmistu, että CSV:ssä on yksi sähköpostiosoite riviä kohden."
    editor:
      name: Muokkaaja
      description: Ensimmäinen viestin muokkaus
      long_description: |
        Tämä ansiomerkki myönnetään, kun ensi kertaa muokkaat viestiäsi. Viestiä ei voi muokata kuin määrätyn ajan viestin lähettämisen jälkeen, mutta sinä aikana muokkaaminen on aina hyvä ajatus. Voit parannella muotoilua, korjata pieniä virheitä tai lisätä jotakin, mikä pääsi unohtumaan viestin kirjoittamisen hetkellä. Muokkaa viesteistäsi entistäkin parempia!
    wiki_editor:
      name: Wiki-muokkaaja
      description: Ensimmäinen wiki-muokkaus
      long_description: |
        Tämä ansiomerkki myönnetään, kun ensi kertaa muokkaat jotakin wiki-viestiä.
    basic_user:
      name: Haastaja
      description: "<a href=\"https://blog.discourse.org/2018/06/understanding-discourse-trust-levels/\">Myönnetty</a> kaikki palstan välttämättömimmät toiminnot"
      long_description: |
        Tämä ansiomerkki myönnetään, kun nouset luottamustasolle 1. Kiitos siitä, että olet päättänyt antaa palstalle mahdollisuuden ja selvittänyt mistä yhteisössä on kyse lukemalla muutamaa ketjua. Uuden käyttäjän rajoituksia on nyt poistettu; sait käyttöösi välttämättömimmät palstan toiminnot kuten yksityisviestit, liputtamisen, wiki-viestien muokkaamisen ja oikeuden laittaa viestiin useampia kuvia ja linkkejä.
    member:
      name: Konkari
      description: "<a href=\"https://blog.discourse.org/2018/06/understanding-discourse-trust-levels/\">Myönnetty</a> kutsut, ryhmäviestit ja lisää tykkäyksiä"
      long_description: |
        Tämä ansiomerkki myönnetään, kun nouset luottamustasolle 2. Kiitos siitä, että olet ollut keskuudessamme viikkojen ajan ja tullut osaksi yhteisöä. Voit nyt lähettää kutsuja käyttäjäsivultasi ja ketjuista, aloittaa yksityisiä ryhmäkeskusteluja ja käytössäsi on enemmän tykkäyksiä päivää kohden.
    regular:
      name: Mestari
      description: "<a href=\"https://blog.discourse.org/2018/06/understanding-discourse-trust-levels/\">Myönnetty</a> ketjujen siirto toiselle alueelle ja uudelleen nimeäminen, hakukoneiden seuraamat linkit, wiki-viestit ja lisää tykkäyksiä"
      long_description: |
        Tämä ansiomerkki myönnetään, kun nouset luottamustasolle 3. Kiitos kun olet ollut tärkeä osa yhteisöä kuukausien ajan. Olet yksi innokkaimmista lukijoista ja luotettava sisällön tuottaja, ja olet tekemässä yhteisöstä niin hienoa kuin se on. Voit nyt siirtää alueelta toiselle ja uudelleennimetä ketjuja, roskapostiliputuksesi ovat tehokkaampia, pääset lounge-alueelle ja käytössäsi on selvästi enemmän tykkäyksiä päivää kohden.
    leader:
      name: Johtaja
      description: "<a href=\"https://blog.discourse.org/2018/06/understanding-discourse-trust-levels/\">Myönnetty</a> minkä tahansa viestin muokkaaminen, kiinnittäminen, sulkeminen, arkistoiminen, pilkkominen ja yhdistäminen ja lisää tykkäyksiä"
      long_description: |
        Tämä ansiomerkki myönnetään, kun nouset luottamustasolle 4. Palstan henkilökunta on valinnut sinut johtajaksi. Näytät muille hyvää esimerkkiä sanoin ja teoin. Voit nyt muokata mitä tahansa viestiä ja käytössäsi on yleiset valvojatyökalut kuten kiinnittäminen, sulkeminen, listauksista poistaminen, arkistoiminen, pilkkominen ja yhdistäminen.
    welcome:
      name: Tervetuloa
      description: Sai tykkäyksen
      long_description: |
        Tämä ansiomerkki myönnetään, kun viestistäsi tykätään ensi kertaa. Onnittelut, olet tuottanut jotakin, mitä toinen käyttäjä on pitänyt mielenkiintoisena, hauskana tai hyödyllisenä!
    autobiographer:
      name: Omaelämäkerta
      description: "Täytti <a href=\"%{base_uri}/my/preferences/profile\">käyttäjätiedot</a>"
      long_description: |
        Tämä ansiomerkki myönnetään, kun täytät <a href="%{base_uri}/my/preferences/profile">käyttäjätiedot</a> ja valitset profiilikuvan. Kertomalla hieman itsestäsi ja kiinnostuksen kohteistasi edistät yhteisöllisyyttä. Liity meihin!
    anniversary:
      name: Vuosipäivä
      description: "Aktiivinen jäsen vuoden ajan, kirjoittanut ainakin yhden viestin"
      long_description: |
        Tämä ansiomerkki myönnetään vuosittain jäsenyytesi vuosipäivän kunniaksi sillä ehdolla, että olet kirjoittanut vuoden aikana ainakin yhden viestin. Kiitos, kun olet yhä keskuudessamme ja antanut panoksesi yhteisön hyväksi. Emme pärjäisi ilman sinua.
    nice_post:
      name: Hyvä vastaus
      description: Vastaus sai 10 tykkäystä
      long_description: |
        Tämä ansiomerkki myönnetään, kun vastauksesi saa 10 tykkäykstä. Teit sillä vaikutuksen yhteisöön ja edistit keskustelua!
    good_post:
      name: Erinomainen vastaus
      description: Vastaus sai 25 tykkäystä
      long_description: |
        Tämä ansiomerkki myönnetään, kun vastauksesi saa 25 tykkäystä. Vastauksesi oli poikkeuksellinen ja teki keskustelusta todella paljon mielenkiintoisemman.
    great_post:
      name: Loistava vastaus
      description: Vastaus sai 50 tykkäystä
      long_description: |
        Tämä ansiomerkki myönnetään, kun vastauksesi saa 50 tykkäystä. Vau! Vastauksesi oli innoittava, hulvaton tai oivaltava, ja yhteisö rakasti sitä!
    nice_topic:
      name: Hyvä ketju
      description: Ketjunavaus sai 10 tykkäystä
      long_description: |
        Tämä ansiomerkki myönnetään, kun ketjunaloituksesi saa 10 tykkäystä. Aloitit kiintoisan keskustelun, josta yhteisö nautti.
    good_topic:
      name: Erinomainen ketju
      description: Ketjunavaus sai 25 tykkäystä
      long_description: |
        Tämä ansiomerkki myönnetään, kun ketjunaloituksesi saa 25 tykkäystä. Aloitit vilkkaan keskustelun, jonka ympärillä oli pöhinää.
    great_topic:
      name: Loistava ketju
      description: Ketjunavaus sai 50 tykkäystä
      long_description: |
        Tämä ansiomerkki myönnetään, kun ketjunaloituksesi saa 50 tykkäystä. Aloitit kiehtovan keskustelun, jota yhteisö rakasti!
    nice_share:
      name: Hyvä jako
      description: "Jakoi viestin, ja linkin kautta saapui 25 vierailijaa"
      long_description: |
        Tämä ansiomerkki myönnetään, kun jaat linkin, jota klikkaa 25 ulkopuolista vierailijaa. Kiitos kun levität sanaa palstan keskusteluista ja yhteisöstä.
    good_share:
      name: Erinomainen jako
      description: "Jakoi viestin, ja linkin kautta saapui 300 vierailijaa"
      long_description: |
        Tämä ansiomerkki myönnetään, kun jaat linkin jota klikkaa 300 ulkopuolista vierailijaa. Hyvää työtä! Olet esitellyt upean keskustelun joukolle uusia ihmisiä ja siten auttanut yhteisöä kasvamaan.
    great_share:
      name: Loistava jako
      description: "Jakoi viestin, ja linkin kautta saapui 1000 vierailijaa"
      long_description: |
        Tämä ansiomerkki myönnetään, kun jaat linkin jota klikkaa 1000 ulkopuolista vierailijaa. Vau! Olet mainostanut kiinnostavaa keskustelua valtavalle joukolle uusia ihmisiä ja siten auttanut yhteisöä kasvamaan merkittävästi.
    first_like:
      name: Ensimmäinen tykkäys
      description: Tykkäsi viestistä
      long_description: |
        Tämä ansiomerkki myönnetään, kun ensi kertaa tykkäät viestistä käyttäen :heart: -nappia. Viestistä tykkääminen on hyvä tapa viestiä yhteisön toiselle jäsenelle, että hänen viestinsä oli kiintoisa, hyödyllinen, osuva tai hauska. Jaa rakkautta!
    first_flag:
      name: Ensimmäinen liputus
      description: Liputti viestin
      long_description: |
        Tämä ansiomerkki myönnetään, kun ensi kertaa liputat viestin. Liputtaminen on keino, jolla yhdessä pidämme mukavana paikkana. Jos huomaat viestin joka valvojien tulisi huomioida syystä tai toisesta, älä epäröi liputtaa. Kun näet ongelman, :flag_black: liputa!
    promoter:
      name: Markkinoija
      description: Kutsui käyttäjän
      long_description: |
        Tämä ansiomerkki myönnetään, kun kutsut jonkun liittymään yhteisöön käyttäen kutsupainiketta joko käyttäjäsivullasi tai ketjun alapuolella. Joistain keskusteluista mahdollisesti kiinnostuneen ystävän kutsuminen on erinomainen tapa tuoda uusia ihmisiä yhteisöön, joten kiitos!
    campaigner:
      name: Kampanjoija
      description: Kutsui kolme haastajaa (luottamustaso 1)
      long_description: |
        Tämä ansiomerkki myönnetään, kun 3 kutsumaasi ihmistä viettää sen verran aikaa palstalla, että heidän luottamustasonsa nousee ja heistä tulee "haastajia". Elinvoimainen yhteisö tarvitsee säännöllisesti uusia jäseniä tuomaan tuoreita näkökulmia keskusteluihin.
    champion:
      name: Kampanjapäällikkö
      description: Kutsui viisi konkaria (luottamustaso 2)
      long_description: |
        Tämä ansiomerkki myönnetään, kun 5 kutsumaasi ihmistä viettää sen verran aikaa palstalla, että heistä tulee yhteisön täysivaltaisia jäseniä. Vau! Kiitos, kun edistät yhteisömme monimuotoisuutta tuomalla uusia jäseniä!
    first_share:
      name: Ensimmäinen jako
      description: Jakoi viestin
      long_description: |
        Tämä ansiomerkki myönnetään, kun ensi kertaa jaat linkin vastaukseen tai ketjuun käyttämällä Jaa-nappia. Jakaminen on hyvä tapa esitellä kiintoisia keskusteluita muulle maailmalle ja siten kasvattaa yhteisöä.
    first_link:
      name: Ensimmäinen linkki
      description: Linkitti toiseen ketjuun
      long_description: |
        Tämä ansiomerkki myönnetään, kun ensi kerran linkität toiseen ketjuun. Linkittäminen auttaa kanssalukijoita löytämään kiintoisia asiaa sivuavia keskusteluita ja osoittaa yhteyksiä ketjujen välillä. Linkitä ahkerasti!
    first_quote:
      name: Ensimmäinen lainaus
      description: Lainasi viestiä
      long_description: |
        Tämä ansiomerkki myönnetään, kun ensi kerran lainaat viestiä vastauksessasi. Edellisten viestien olennaisten osien lainaaminen auttaa pitämään keskustelun yhtenäisenä ja aiheen mukaisena. Helpoin tapa on maalata viestin osa ja sitten painaa vastaa-painiketta. Muista lainata!
    read_guidelines:
      name: Luki ohjeet
      description: "Luki <a href=\"%{base_uri}/guidelines\">yhteisön säännöt</a>"
      long_description: |
        Tämä ansiomerkki myönnetään, kun <a href="%{base_uri}/guidelines">luet yhteisön säännöt</a>. Noudattamalla ja jakamalla näitä yksinkertaisia ohjeita edistät yhteisön turvallisuutta, viihtyisyyttä ja jatkuvuutta. Muista aina, että toisessa päässä on toinen ihminen, hyvin itsesi kaltainen. Ole mukava toisille!
    reader:
      name: Lukutoukka
      description: "Luki jokaisen viestin ketjusta, jossa on enemmän kuin 100 vastausta"
      long_description: |
        Tämä ansiomerkki myönnetään, kun ensi kerran luet pitkän, vähintään 100 vastauksen ketjun. Keskustelua huolellisesti lukemalla tiedät missä mennään ja ymmärrät eri näkökulmia, mikä johtaa mielenkiintoisempiin keskusteluihin. Mitä enemmän luet, sitä parempaa on vuoropuhelu. Kuten tapaamme sanoa, lukeminen on kaiken A ja O! :slight_smile:
    popular_link:
      name: Suosittu linkki
      description: "Linkitti ulkoiselle sivustolle, ja linkkiä klikattiin 50 kertaa"
      long_description: |
        Tämä ansiomerkki myönnetään, kun linkkiäsi klikataan 50 kertaa. Kiitos kun laitoit hyödyllisen linkin, joka toi mielenkiintoista sisältöä keskusteluun!
    hot_link:
      name: Kuuma linkki
      description: "Linkitti ulkoiselle sivustolle, ja linkkiä klikattiin 300 kertaa"
      long_description: |
        Tämä ansiomerkki myönnetään, kun linkkiäsi klikataan 300 kertaa. Kiitos kun laitoit kiehtovan linkin, joka vei keskustelua eteenpäin ja todella edisti keskustelua!
    famous_link:
      name: Kuuluisa linkki
      description: "Linkitti ulkoiselle sivustolle, ja linkkiä klikattiin 1000 kertaa"
      long_description: |
        Tämä ansiomerkki myönnetään, kun linkkisi saa 1000 klikkausta. Vau! Sen sisältö paransi keskustelua merkittävästi. Hyvin tehty!
    appreciated:
      name: Arvostettu
      description: 20 viestiä sai tykkäyksen
      long_description: |
        Tämä ansiomerkki myönnetään, kun olet saanut tykkäyksen vähintään 20 viestistä. Yhteisö nauttii panoksestasi keskusteluun täällä!
    respected:
      name: Kunnioitettu
      description: 100 viestiä sai ainakin 2 tykkäystä
      long_description: |
        Tämä ansiomerkki myönnetään, kun olet saanut vähintään 2 tykkäystä 100 viestistä. Yhteisö alkaa arvostaa panostasi keskusteluihin täällä.
    admired:
      name: Ihailtu
      description: 300 viestiä sai ainakin 5 tykkäystä
      long_description: |
        Tämä ansiomerkki myönnetään, kun olet saanut vähintään 5 tykkäystä 300 viestistä. Wow! Yhteisö ihailee toistuvaa korkealaatuista panostasi keskusteluun täällä!
    out_of_love:
      name: Rakkaudesta
      description: "Käytti %{max_likes_per_day} tykkäystä päivässä"
      long_description: |
        Tämä ansiomerkki myönnetään, kun olet käyttänyt kaikki %{max_likes_per_day} päivittäistä tykkäystäsi. Se, että muistaa pysähtyä hetkeksi tykkäämään arvostamastaan viestistä, kannustaa muita palstan kirjoittajia luomaan hienoja keskusteluja jatkossakin.
    higher_love:
      name: Lukkarinrakkautta
      description: "Käytti %{max_likes_per_day} tykkäystä päivässä viidesti"
      long_description: |
        Tämä ansiomerkki myönnetään, kun olet käyttänyt kaikki %{max_likes_per_day} päivittäistä tykkäystäsi viitenä päivänä. Kiitos kun vaivaudut aktiivisesti kannustamaan muita hyviin keskusteluihin joka päivä!
    crazy_in_love:
      name: Korviaan myöten rakastunut
      description: Käytti 50 päivittäistä tykkäystä 20 päivänä
      long_description: |
        Tämä ansiomerkki myönnetään, kun olet käyttänyt kaikki %{max_likes_per_day} päivittäistä tykkäystäsi 20 päivänä. Vau! Esimerkillistä muiden palstan käyttäjien kannustamista!
    thank_you:
      name: Kiitos
      description: 20 viestistä on tykätty ja on tykännyt 10 viestistä
      long_description: |
        Tämä ansiomerkki myönnetään, kun olet sinulla on 20 tykättyä viestiä ja olet antanut 10 tykkäystä takaisin. Kun joku tykkää viestistäsi, löydät aikaa tykätä myös muiden viesteistä.
    gives_back:
      name: Vastavuoroinen
      description: 100 viestistä on tykätty ja on tykännyt 100 viestistä
      long_description: |
        Tämä ansiomerkki myönnetään, kun sinulla on 100 tykättyä viestiä ja olet antanut vähintään 100 tykkäystä takaisin. Kiitos kun laitat hyvän kiertämään!
    empathetic:
      name: Empaattinen
      description: 500 viestistä on tykätty ja on tykännyt 1000 viestistä
      long_description: |
        Tämä ansiomerkki myönnetään, kun sinulla on 500 tykättyä viestiä ja olet antanut vähintään 1000 tykkäystä takaisin. Wow! Olet esimerkki avokätisyydestä ja keskinäisestä arvostuksesta :two_hearts:.
    first_emoji:
      name: Ensimmäinen Emoji
      description: Käytti Emojia viestissä
      long_description: |
        Tämä ansiomerkki myönnetään, kun ensi kerran lisäät emojin viestiin :thumbsup:. Emoji auttaa viestimään tunteista, ilosta :smiley: to suruun :anguished: ja vihaan :angry: ja kaikkea siltä väliltä :sunglasses:. Näppäile : (kaksoispiste) tai paina viestikentän työkalupalkin työkalupainiketta niin pääset valitsemaan sadoista vaihtoehdoista :ok_hand:
    first_mention:
      name: Ensimmäinen maininta
      description: Mainitsi käyttäjän viestissä
      long_description: |
        Tämä ansiomerkki myönnetään, kun ensi kerran mainitset jonkun @käyttäjänimen viestissäsi. Jokaisesta maininnasta sen kohde saa ilmoituksen, jotta tietää viestistäsi. Mainitse käyttäjä kirjoittamalla @ (at-merkki) tai, jos sallittua voit mainita myös ryhmän. Se on helppo tapa kiinnittää heidän huomionsa.
    first_onebox:
      name: Ensimmäinen Onebox
      description: "Lähetti linkin, josta tehtiin onebox"
      long_description: |
        Tämä ansiomerkki myönnetään, kun ensi kertaa lisäät linkin omalle rivilleen, josta sitten automaattisesti tehdään onebox-esikatselu otsikolla, lyhyellä kuvauksella ja (jos saatavilla) kuvalla.
    first_reply_by_email:
      name: Ensimmäinen vastaus sähköpostilla
      description: Vastasi sähköpostilla
      long_description: |
        Tämä ansiomerkki myönnetään, kun ensi kertaa vastaat sähköpostilla :e-mail:.
    new_user_of_the_month:
      name: "Kuukauden tulokas"
      description: Erinomaista osallistumista ensimmäisen kuukauden aikana
      long_description: |
        Tämä ansiomerkki myönnetään kahdelle uudelle käyttäjälle joka kuukausi kiitoksena erinomaisesta osallistumisestaan. Mittari on tykkäykset: kuinka usein viesteistä tykätään ja kuka tykkää.
    enthusiast:
      name: Intoilija
      description: Vieraili 10 perättäisenä päivänä
      long_description: |
        Tämä ansiomerkki myönnetään, kun vierailet 10 peräkkäisenä päivänä. Kiitos kun olet ollut kanssamme yli viikon ajan!
    aficionado:
      name: Hullaantunut
      description: Vieraili 100 perättäisenä päivänä
      long_description: |
        Tämä ansiomerkki myönnetään, kun vierailet 100 peräkkäisenä päivänä. Sehän on yli kolme kuukautta!
    devotee:
      name: Omistautunut
      description: Vieraili 365 perättäisenä päivänä
      long_description: |
        Tämä ansiomerkki myönnetään, kun vierailet 365 peräkkäisenä päivänä. Vau, kokonainen vuosi!
    badge_title_metadata: "%{display_name} -ansiomerkki sivustolla %{site_title}"
  admin_login:
    success: "Sähköposti lähetetty"
    errors:
      unknown_email_address: "Tuntematon sähköpostiosoite."
      invalid_token: "Tunnistusväline ei kelpaa."
    email_input: "Ylläpitäjän sähköpostiosoite"
    submit_button: "Lähetä sähköposti"
  performance_report:
    initial_post_raw: Tämä ketju sisältää päivittäisiä suorituskykyrapotteja sivustoltasi
    initial_topic_title: Sivuston suorituskykyraportit
  tags:
    title: "Tunnisteet"
    staff_tag_disallowed: 'Tunnisteen "%{tag}" voi lisätä vain henkilökunta'
    staff_tag_remove_disallowed: 'Tunnisteen "%{tag}" voi poistaa vain henkilökunta'
    minimum_required_tags:
      one: "Täytyy valita ainakin %{count} tunniste."
      other: "Täytyy valita ainakin %{count} tunnistetta."
    upload_row_too_long: "CSV:ssä tulee olla yksi tunniste per rivi. Tunnistetta voi seurata pilkku ja sitä tunnisteryhmän nimi."
    forbidden:
      invalid:
        one: "Valitsemaasi tunnistetta ei voi käyttää"
        other: "Mitään valitsemistasi tunnisteista ei voi käyttää"
      in_this_category: '"%{tag_name}" ei voi käyttää tällä alueella'
      restricted_to:
        one: 'Tunnistetta "%{tag_name}" voi käyttää ainoastaan alueella %{category_names}'
        other: 'Tunnistetta "%{tag_name}" voi käyttää ainoastaan alueilla: %{category_names}'
      synonym: 'Synonyymit kielletty. Käytä sijasta tunnistetta "%{tag_name}".'
      has_synonyms: 'Tunnistetta "%{tag_name}" ei voi käyttää koska sillä on synonyymejä.'
    required_tags_from_group:
      one: "Täytyy valita ainakin %{count} tunnisteryhmän %{tag_group_name} tunniste."
      other: "Täytyy valita ainakin %{count} tunnisteryhmän %{tag_group_name} tunnistetta."
    invalid_target_tag: "ei voi olla synonyymin synonyymi"
    synonyms_exist: "ei ole sallittua, kun synonyymejä on olemassa"
  rss_by_tag: "Ketjut tunnisteella %{tag}"
  finish_installation:
    congratulations: "Onneksi olkoon, asensit Discoursen!"
    register:
      button: "Rekisteröidy"
      title: "Rekisteröi ylläpitäjätunnus"
      help: "aloita rekisteröimällä uusi tunnus"
      no_emails: "Valitettavasti ylläpitäjän sähköpostiosoitetta ei määritetty asennuksen aikana, joten asennuksen viimeistely voi olla vaikeaa. Lisää kehittäjäsähköposti konfiguraatiotiedostoon tai <a href='https://meta.discourse.org/t/how-to-create-an-administrator-account-after-install/14046'>luo ylläpitäjätili konsolissa</a>."
    confirm_email:
      title: "Vahvista sähköpostisi"
      message: "<p>Lähetimme aktivointiviestin sähköpostiosoitteeseen <b>%{email}</b>. Ota tili käyttöön seuraamalla sähköpostiviestin ohjeita.</p><p>Jos viesti ei saavu, tarkista roskapostikansio ja <a href='https://meta.discourse.org/t/troubleshooting-email-on-a-new-discourse-install/16326'>varmistu että asensit sähköpostipalvelun oikein</a>.</p>"
    resend_email:
      title: "Lähetä vahvistusviesti uudelleen"
      message: "Lähetimme uuden vahvistusviestin osoitteeseen <b>%{email}</b>"
  safe_mode:
    title: "Siirry vikasietotilaan"
    description: "Vikasietotilassa voit testata sivustoasi ilman lisäosia ja sivuston mukautuksia."
    no_customizations: "Poista nykyinen teema käytöstä"
    only_official: "Poista käytöstä epäviralliset lisäosat"
    no_plugins: "Poista käytöstä kaikki lisäosat"
    enter: "Siirry vikasietotilaan"
    must_select: "Ainakin yksi on valittava, jotta voi siirtyä vikasietotilaan."
  wizard:
    title: "Discoursen asennus"
    step:
      locale:
        title: "Tervetuloa Discourseesi!"
        fields:
          default_locale:
            description: "Mikä on yhteisösi oletuskieli?"
      forum_title:
        title: "Nimi"
        description: "Nimi on merkittävä asia, sillä se on <i>ensimmäinen</i> asia, jonka potentiaalinen vierailija saa tietää yhteisöstäsi. Mitä valitsemasi nimi kertoo yhteisöstä?"
        fields:
          title:
            label: "Yhteisösi nimi"
            placeholder: "Jennin mesta"
          site_description:
            label: "Kuvaile yhteisöä yhdellä lyhyellä lauseella"
            placeholder: "Paikka, jossa Jenni ja hänen ystävänsä voivat keskustella kivoista jutuista"
          short_site_description:
            label: "Kuvaile yhteisöäsi muutamalla sanalla"
            placeholder: "Paras yhteisö ikinä missään"
      introduction:
        title: "Johdanto"
        disabled: "<p>Ketjua otsikolla “%{topic_title}” ei löytynyt.</p> <ul> <li>If Jos olet muuttanut otsikkoa, muuta sivuston esittelytekstiä muokkaamalla sitä ketjua.</li> <li>Jos olet poistanut ketjun, luo uusi ketju otsikolla “%{topic_title}”. Ketjun ensimmäisen viestin sisältö on sivustosi esittelyteksti.</li> </ul>"
        fields:
          welcome:
            label: "Tervetuloa-ketju"
            description: "<p>Kuinka kuvailisit yhteisöä hississä ventovieraalle, jos sinulla olisi minuutti aikaa?</p> <ul> <li>Keille nämä keskustelut on suunnattu?</li> <li>Mistä täällä puhutaan?</li> <li>Miksi täällä kannattaa käydä?</li> </ul> <p>Tervetuloa-ketju on ensimmäinen asia, jonka palstalle saapunut näkee. Ajattele sitä <b>yhden kappaleen mittaisena</b> \"hissipuheena\" tai \"perimmäisenä tavoitteena\".</p>"
            one_paragraph: "Pidä tervetuloviesti yhden kappaleen mittaisena."
      privacy:
        title: "Käyttöoikeudet"
        description: "<p>IsOnko yhteisöösi avoimet ovat vai onko pääsy riippuvainen jäsenyydestä, kutsusta tai hyväksynnästä? Jos haluat, voit laittaa kaiken alulle yksityisesti ja muuttaa palstan julkiseksi myöhemmin.</p>"
        fields:
          privacy:
            choices:
              open:
                label: "Julkinen"
                description: "Kenellä vain on pääsy yhteisöön"
              restricted:
                label: "Yksityinen"
                description: "Vain kirjautuneilla käyttäjillä on pääsy yhteisöön"
          privacy_options:
            description: "Kuinka uusi käyttäjä luo käyttäjätilin?"
            choices:
              open:
                label: "Käyttäjä voi liittyä itsenäisesti."
              invite_only:
                label: "Luotettujen käyttäjien tai henkilökunnan tulee kutsua käyttäjä, jotta hän voi liittyä."
              must_approve:
                label: "Käyttäjä voi liittyä itsenäisesti, mutta henkilökunnan tulee hyväksyä hänet."
      contact:
        title: "Yhteystiedot"
        fields:
          contact_email:
            label: "Sähköposti"
            placeholder: "nimi@esimerkki.fi"
            description: "Sähköpostiosoite, josta tavoittaa henkilön tai ryhmän, joka vastaa palstan ylläpidosta. Siihen lähetetään kriittisiä huomautuksia käsittelemättömistä liputuksista ja turvallisuuspäivityksistä, ja se näkyy Tietoja-sivulla yhteysosoitteena kiireellisiä yhteydenottoja varten."
          contact_url:
            label: "Internet-sivu"
            placeholder: "https://www.esimerkki.fi/ota-yhteytta"
            description: "Sinun tai organisaatiosi yleinen yhteydenottosivu. Näytetään <a href='%{base_path}/about' target='_blank'>Tietoja-sivulla</a>."
          site_contact:
            label: "Automaattiset viestit"
            description: "Tämän käyttäjän nimissä Discourse lähettää käyttäjille kaikki automaattiset yksityisviestit, kuten liputusvaroitukset ja ilmoitukset valmistuneista varmuuskopioista."
      corporate:
        title: "Organisaatio"
        description: "Tämä tieto tulee <a href='%{base_path}/tos' target='blank'>palveluehtoihisi</a>, joka on henkilökunta-alueella sijaitseva ketju, jota voi muokata tarpeen mukaan. Jos sinulla ei ole yritystä, voit hypätä tämän vaiheen yli."
        fields:
          company_name:
            label: "Yrityksen nimi"
            placeholder: "Esimerkkiorganisaatio"
          governing_law:
            label: "Minkä lakeja noudatetaan"
            placeholder: "Kalifornian laki"
          city_for_disputes:
            label: "Kaupunki jonka oikeudessa riidat ratkotaan"
            placeholder: "San Francisco, Kalifornia"
      colors:
        title: "Värimaailma"
      themes_further_reading:
        title: "Teemat"
        description: "Yritätkö mukauttaa Discourseasi? Hyödynnä vahvaa teemajärjestelmäämme: <ul> <li><a href='https://meta.discourse.org/t/63682' target='_blank'>How do I install a theme or theme component?</a></li> <li><a href='https://meta.discourse.org/t/110448' target='_blank'>Theme Developer Quick Reference Guide</a></li> </ul> Suosittuja teemakomponentteja (lisää löydät selailemalla aluetta <a href='https://meta.discourse.org/c/theme/l/latest' target='_blank'>#theme</a>)"
      logos:
        title: "Logot"
        fields:
          logo:
            label: "Ensisijainen logo"
            description: "Kuva, joka toimii sivuston logona sivuston vasemmassa yläkulmassa. Valitse suorakulmion muotoinen kuva, jolla on korkeutta vähintään 120 ja jonka kuvasuhde on vähintään 3:1"
          logo_small:
            label: "Neliömäinen logo"
            description: "Neliömäinen versio sivustosi logosta. Näkyy vasemmalla ylhäällä kun selailee alas, selaimessa sekä kun jaetaan sosiaalisen median alustoilla. Tulisi mielellään olla suurempi kuin 512x512."
      icons:
        title: "Ikonit"
        fields:
          favicon:
            label: "Selainkuvake"
            description: "Ikonikuva, joka edustaa sivustoasi selaimissa ja joka näyttää hyvältä pienessä koossa. Suositeltu kuvatietotyyppi on PNG tai JPG. Neliömäistä logoa käytetään oletuksena."
          large_icon:
            label: "Suuri kuvake"
            description: "Ikonikuva joka edustaa sivustoasi nykypäivän laitteilla ja joka näyttää hyvältä suuremmissa koissa. Tulisi mielellään olla suurempi kuin 512 × 512. Neliömäistä logoa käytetään oletuksena."
      homepage:
        description: "Suosittelemme, että kotisivusi on Tuoreimmat-näkymä, mutta voit valita Keskustelualueet-näkymän (ketjut ryhmitelty aihepiirin mukaan) kotisivuksi, jos haluat."
        title: "Kotisivu"
        fields:
          homepage_style:
            choices:
              latest:
                label: "Tuoreimmat ketjut"
              categories_only:
                label: "Vain alueet"
              categories_with_featured_topics:
                label: "Alueet ja esiteltyjä ketjuja"
              categories_and_latest_topics:
                label: "Alueet ja tuoreimmat ketjut"
              categories_and_top_topics:
                label: "Alueet ja kuumia ketjuja"
              categories_boxes:
                label: "Alueet laatikoissa"
              categories_boxes_with_topics:
                label: "Alueet laatikoissa, joissa ketjuja"
      emoji:
        title: "Emojit"
        description: "Minkä emojityylin haluat yhteisöösi? Voit milloin vain lisätä mukautettuja emojeita navigoimalla Ylläpito --> Mukauta --> Emoji."
      invites:
        title: "Kutsu henkiökuntaa"
        description: "Melkein valmista! Kutsutaan ihmisiä <a href='https://blog.discourse.org/2014/08/building-a-discourse-community/' target='blank'>pohjustamaan keskusteluita</a> kiintoisilla ketjunavauksilla ja vastauksilla, jotta yhteisö pääsee alkuun."
        disabled: "Koska paikalliset kirjautumiset ovat pois käytöstä, ei ole mahdollista kutsua ketään. Ole hyvä jatka seuraavaan vaiheeseen."
      finished:
        title: "Discoursesi on valmis!"
        description: |
          <p>Jos sinun joskus tekee mieli muuttaa näitä asetuksia, <b>käy läpi tämä ohjattu asennus milloin vain</b> tai käy <a href='%{base_path}/admin' target='_blank'>ylläpito-osiossa</a>; löydät sen jakoavaimen ohesta sivuston valikosta.</p>
          <p>Pidä hauskaa, ja onnea matkaan <a href='https://blog.discourse.org/2014/08/building-a-discourse-community/' target='_blank'>uuden yhteisön rakentamiseen!</a></p>
  search_logs:
    graph_title: "Hakujen määrä"
  joined: "Liittyi"
  discourse_push_notifications:
    popup:
      mentioned: '%{username} mainitsi sinut ketjussa "%{topic}" - %{site_title}'
      group_mentioned: '%{username} mainitsi ryhmäsi ketjussa "%{topic}" - %{site_title}'
      quoted: '%{username} lainasi sinua ketjussa "%{topic}" - %{site_title}'
      replied: '%{username} vastasi sinulle ketjussa "%{topic}" - %{site_title}'
      posted: '%{username} lähetti viestin ketjuun "%{topic}" - %{site_title}'
      private_message: '%{username} lähetti sivulle yksityisviestin keskustelussa "%{topic}" - %{site_title}'
      linked: '%{username} linkitti viestiisi ketjussa "%{topic}" - %{site_title}'
      watching_first_post: '%{username} aloitti ketjun "%{topic}" - %{site_title}'
      confirm_title: "Ilmoitukset käytössä - %{site_title}"
      confirm_body: "Onnistui! Ilmoitukset ovat käytössä."
      custom: "Ilmoitus käyttäjältä %{username} sivustolla %{site_title}"
  staff_action_logs:
    not_found: "ei löytynyt"
    unknown: "tuntematon"
    user_merged: "%{username} yhdistettiin tähän käyttäjätiliin"
    user_delete_self: "Poisti itsensä asetuksistaan %{url}"
    api_key:
      automatic_revoked:
        one: "Peruutettiin automaattisesti, toimintaa viimeksi yli %{count} päivä sitten"
        other: "Peruutettiin automaattisesti, toimintaa viimeksi yli %{count} päivää sitten"
      revoked: Jäädytetty
      restored: Palautettiin
  reviewables:
    priorities:
      low: "Matala"
      medium: "Keskiverto"
      high: "Korkea"
    sensitivity:
      disabled: "Pois käytöstä"
      low: "Matala"
      medium: "Keskiverto"
      high: "Korkea"
    must_claim: "Sinun täytyy osoittaa asia itsellesi ennen kuin voit toimia sen suhteen."
    user_claimed: "Tämä asia on osoitettu toiselle käyttäjälle."
    missing_version: "Sinun täytyy tarjota vesioparametri"
    conflict: "Päivityskonflikti esti sinua tekemästä mitä olit tekemässä."
    reasons:
      post_count: "Muutama ensimmäinen viesti jokaiselta uudelta käyttäjältä tulee henkilökunnan hyväksyttäväksi. Ks.  `approve_post_count`."
      trust_level: "Matalan luottamustason käyttäjien vastaukset tulevat henkilökunnan hyväksyttäviksi. Ks. `approve_unless_trust_level`."
      new_topics_unless_trust_level: "Matalan luottamustason käyttäjien aloittamat ketjut tulevat henkilökunnan hyväksyttäviksi. Ks. `approve_new_topics_unless_trust_level`."
      fast_typer: "Uusi käyttäjä näppäili ensimmäisen viestinsä epäilyttävän nopeasti. Käyttäytyminen viittaa bottiin tai roskapostittajaan. Ks. `min_first_post_typing_time`."
      auto_silence_regexp: "Uusi käyttäjä jonka ensimmäinen viesti täsmää `auto_silence_first_post_regex` -asetukseen."
      watched_word: "Viesti sisälsi \"tarkkaillun sanan\". Ks. <a href='%{base_url}/admin/logs/watched_words'>luettelo tarkkailemistanne sanoista</a>."
      staged: "Henkilökunnan täytyy hyväksyä esikäyttäjien uudet ketjut ja viestit. Katso `approve_unless_staged`."
      category: "Tämän alueen viestit vaativat henkilökunnan manuaalisen hyväksynnän. Ks. alueen asetukset."
      must_approve_users: "Kaikki uudet käyttäjät tulevat henkilökunnan hyväksyttäviksi. Ks. `must_approve_users`."
      invite_only: "Kaikki uudet käyttäjät täytyy kutsua. Ks. `invite_only`."
    actions:
      agree:
        title: "Ole samaa mieltä..."
      agree_and_keep:
        title: "Säilytä viesti"
        description: "Ole samaa mieltä lipun kanssa ja pidä viesti ennallaan"
      agree_and_keep_hidden:
        title: "Jätä viesti piiloon"
        description: "Ole samaa mieltä lipusta ja jätä viesti piiloon."
      agree_and_suspend:
        title: "Hyllytä käyttäjä"
        description: "Ole samaa mieltä lipun kanssa ja hyllytä käyttäjä."
      agree_and_silence:
        title: "Hiljennä käyttäjä"
        description: "Ole samaa mieltä lipun kanssa ja hiljennä käyttäjä."
      agree_and_restore:
        title: "Palauta viesti"
        description: "Palauta viesti niin että kaikki käyttäjät näkevät sen."
      agree_and_hide:
        title: "Piilota viesti"
        description: "Piilota viesti ja lähetä automaattinen yksityisviesti, joka kehottaa käyttäjää muokkaamaan viestiä."
      delete_spammer:
        title: "Poista roskapostittaja"
        description: "Poista käyttäjä ja kaikki hänen viestinsä ja aloittamansa ketjut."
        confirm: "Oletko varma että haluat poistaa kaikki käyttäjän viestit ja aloittamansa ketjut sekä blokata hänen IP-osoitteensa ja sähköpostiosoitteensa?"
      delete_single:
        title: "Poista"
      delete:
        title: "Poista..."
      delete_and_ignore:
        title: "Poista viesti ja sivuuta"
        description: "Poista viesti: jos on ketjunaloitusviesti, poista myös ketju"
      delete_and_ignore_replies:
        title: "Poista viesti + vastaukset ja sivuuta"
        description: "Poista viesti kaikkine vastauksineen; jos on ketjunaloitusviesti, poista myös ketju"
        confirm: "Oletko varma että haluat poistaa myös viestiin kohdistetut vastaukset?"
      delete_and_agree:
        title: "Poista viesti ja ole samaa mieltä"
        description: "Poista viesti: jos on ketjunaloitusviesti, poista myös ketju"
      delete_and_agree_replies:
        title: "Poista viesti + vastaukset ja ole samaa mieltä"
        description: "Poista viesti kaikkine vastauksineen; jos on ketjunaloitusviesti, poista myös ketju"
        confirm: "Oletko varma että haluat poistaa myös viestiin kohdistetut vastaukset?"
      disagree_and_restore:
        title: "Ole eri mieltä ja palauta viesti"
        description: "Palauta viesti niin että kaikki käyttäjät näkevät sen."
      disagree:
        title: "Ole eri mieltä"
      ignore:
        title: "Sivuuta"
      approve:
        title: "Hyväksy"
      approve_post:
        title: "Hyväksy viesti"
        confirm_closed: "Ketju on suljettu. Haluatko luoda viestin silti?"
      reject_post:
        title: "Hylkää viesti"
      approve_user:
        title: "Hyväksy käytätjä"
      reject_user:
        title: "Poista käyttäjä.."
        delete:
          title: "Poista käyttäjä"
          description: "Käyttäjä poistetaan palstalta."
        block:
          title: "Poista ja estä käyttäjä"
          description: "Käyttäjä poistetaan ja hänen IP:nsä sekä sähköpostiosoitteensa estetään."
      reject:
        title: "Hylkää"
      delete_user:
        title: "Poista käyttäjä"
        confirm: "Haluatko varmasti poistaa käyttäjän? Kaikki hänen viestinsä poistetaan ja hänen sähköpostiosoitteensa sekä IP-osoitteensa estetään."
        reason: "Poistettiin hyväksyntäjonon kautta"
  email_style:
    html_missing_placeholder: "HTML-pohjan täytyy sisältää %{placeholder}"
  discord:
    not_in_allowed_guild: "Todennus epäonnistui. Et ole sallitun Discord-killan jäsen."<|MERGE_RESOLUTION|>--- conflicted
+++ resolved
@@ -921,11 +921,8 @@
     otp_description: 'Haluatko sallia sovellukselle "%{application_name}" pääsyn sivustolle?'
     otp_confirmation:
       confirm_title: "Jatka sivustolle %{site_name}"
-<<<<<<< HEAD
-=======
       logging_in_as: "Kirjaudutaan käyttäjänä %{username}"
       confirm_button: Kirjaudu
->>>>>>> baba1cc0
     no_trust_level: "Pahoittelut, luottamustasosi ei ole riittävä käyttäjärajapinnan käyttämiseen"
     generic_error: "Pahoittelut, API-salausavainta ei muodostettu; sivuston ylläpitäjä on saattanut ottaa ominaisuuden pois käytöstä"
     scopes:

--- conflicted
+++ resolved
@@ -1536,33 +1536,6 @@
       Si cela vous intéresse, cliquez sur le lien ci-dessous :
 
       %{invite_link}
-<<<<<<< HEAD
-
-      Cette invitation provient d'un utilisateur de confiance, vous pouvez donc répondre immédiatement.
-  custom_invite_mailer:
-    subject_template: "%{invitee_name} vous a invité(e) à participer à '%{topic_title}' sur %{site_domain_name}"
-    text_body_template: |
-      %{invitee_name} vous a invité(e) dans une discussion
-
-      > **%{topic_title}**
-      >
-      > %{topic_excerpt}
-
-      sur
-
-      > %{site_title} -- %{site_description}
-
-      Message de %{invitee_name} :
-
-      %{user_custom_message}
-
-      Si cela vous intéresse, cliquez sur le lien ci-dessous :
-
-      %{invite_link}
-
-      Cette invitation provient d'un utilisateur de confiance, vous pouvez donc répondre immédiatement.
-=======
->>>>>>> e66fa82f
   invite_forum_mailer:
     subject_template: "%{invitee_name} vous a invité(e) à rejoindre %{site_domain_name}"
     text_body_template: |

--- conflicted
+++ resolved
@@ -1870,17 +1870,12 @@
     hidden: true
 
 search:
-<<<<<<< HEAD
-  search_inject_extra_terms:
-    default: true
-=======
   use_pg_headlines_for_excerpt:
     default: false
     hidden: true
     client: true
   search_ranking_normalization:
     default: "0"
->>>>>>> c60084a8
     hidden: true
   min_search_term_length:
     client: true

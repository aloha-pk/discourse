--- conflicted
+++ resolved
@@ -3,19 +3,11 @@
 require 'rails_helper'
 
 RSpec.describe DiscourseNarrativeBot::AdvancedUserNarrative do
-<<<<<<< HEAD
-  let(:narrative_bot) { ::DiscourseNarrativeBot::Base.new }
-  let(:discobot_user) { narrative_bot.discobot_user }
-  let(:discobot_username) { narrative_bot.discobot_username }
-  let(:first_post) { Fabricate(:post, user: discobot_user) }
-  let(:user) { Fabricate(:user) }
-=======
   fab!(:narrative_bot) { ::DiscourseNarrativeBot::Base.new }
   fab!(:discobot_user) { narrative_bot.discobot_user }
   fab!(:discobot_username) { narrative_bot.discobot_username }
   fab!(:first_post) { Fabricate(:post, user: discobot_user) }
   fab!(:user) { Fabricate(:user) }
->>>>>>> c60084a8
 
   fab!(:topic) do
     Fabricate(:private_message_topic, first_post: first_post,

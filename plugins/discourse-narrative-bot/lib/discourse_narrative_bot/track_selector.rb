--- conflicted
+++ resolved
@@ -243,11 +243,7 @@
 
     def bot_mentioned?
       @bot_mentioned ||= PostAnalyzer.new(@post.raw, @post.topic_id).raw_mentions.include?(
-<<<<<<< HEAD
-        self.discobot_user.username.downcase
-=======
         self.discobot_user.username_lower
->>>>>>> df163cbf
       )
     end
 
@@ -257,11 +253,7 @@
     end
 
     def terminate_track(data)
-<<<<<<< HEAD
-      Store.set(@user.id, data.merge!(state: nil, topic_id: nil))
-=======
       Store.set(@user.id, data.merge!(track: nil, state: nil, topic_id: nil))
->>>>>>> df163cbf
       cancel_timeout_job(@user)
     end
   end

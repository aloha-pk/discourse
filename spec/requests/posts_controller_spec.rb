--- conflicted
+++ resolved
@@ -22,10 +22,6 @@
       category.set_permissions(staff: :full)
       category.save!
 
-<<<<<<< HEAD
-      # strange API, why is topic id in here twice
-=======
->>>>>>> a8f825d6
       put "/posts/#{post.id}.json", params: {
         post: { category_id: category.id, raw: "this is a test edit to post" }
       }

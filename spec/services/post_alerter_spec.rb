# frozen_string_literal: true

require 'rails_helper'

RSpec::Matchers.define :add_notification do |user, notification_type|
  match(notify_expectation_failures: true) do |actual|
    notifications = user.notifications
    before = notifications.count

    actual.call

    expect(notifications.count).to eq(before + 1), "expected 1 new notification, got #{notifications.count - before}"

    last_notification_type = notifications.last.notification_type
    expect(last_notification_type).to eq(Notification.types[notification_type]),
                                      "expected notification type to be '#{notification_type}', got '#{Notification.types.key(last_notification_type)}'"
  end

  match_when_negated do |actual|
    expect { actual.call }.to_not change { user.notifications.where(notification_type: Notification.types[notification_type]).count }
  end

  supports_block_expectations
end

RSpec::Matchers.define_negated_matcher :not_add_notification, :add_notification

describe PostAlerter do

  fab!(:evil_trout) { Fabricate(:evil_trout) }
  fab!(:user) { Fabricate(:user) }

  def create_post_with_alerts(args = {})
    post = Fabricate(:post, args)
    PostAlerter.post_created(post)
  end

  context "private message" do
    it "notifies for pms correctly" do
      pm = Fabricate(:topic, archetype: 'private_message', category_id: nil)
      op = Fabricate(:post, user: pm.user)
      pm.allowed_users << pm.user
      PostAlerter.post_created(op)

      reply = Fabricate(:post, user: pm.user, topic: pm, reply_to_post_number: 1)
      PostAlerter.post_created(reply)

      reply2 = Fabricate(:post, topic: pm, reply_to_post_number: 1)
      PostAlerter.post_created(reply2)

      # we get a green notification for a reply
      expect(Notification.where(user_id: pm.user_id).pluck_first(:notification_type)).to eq(Notification.types[:private_message])

      TopicUser.change(pm.user_id, pm.id, notification_level: TopicUser.notification_levels[:tracking])

      Notification.destroy_all

      reply3 = Fabricate(:post, topic: pm)
      PostAlerter.post_created(reply3)

      # no notification cause we are tracking
      expect(Notification.where(user_id: pm.user_id).count).to eq(0)

      Notification.destroy_all

      reply4 = Fabricate(:post, topic: pm, reply_to_post_number: 1)
      PostAlerter.post_created(reply4)

      # yes notification cause we were replied to
      expect(Notification.where(user_id: pm.user_id).count).to eq(1)

    end

    it "triggers :before_create_notifications_for_users" do
      pm = Fabricate(:topic, archetype: 'private_message', category_id: nil)
      op = Fabricate(:post, user: pm.user, topic: pm)
      user1 = Fabricate(:user)
      user2 = Fabricate(:user)
      group = Fabricate(:group, users: [user2])
      pm.allowed_users << user1
      pm.allowed_groups << group
      events = DiscourseEvent.track_events do
        PostAlerter.post_created(op)
      end
      expect(events).to include(event_name: :before_create_notifications_for_users, params: [[user1], op])
      expect(events).to include(event_name: :before_create_notifications_for_users, params: [[user2], op])
    end
  end

  context "unread" do
    it "does not return whispers as unread posts" do
      op = Fabricate(:post)
      _whisper = Fabricate(:post, raw: 'this is a whisper post',
                                  user: Fabricate(:admin),
                                  topic: op.topic,
                                  reply_to_post_number: op.post_number,
                                  post_type: Post.types[:whisper])

      expect(PostAlerter.new.first_unread_post(op.user, op.topic)).to be_blank
    end
  end

  context 'edits' do
    it 'notifies correctly on edits' do
      Jobs.run_immediately!
      PostActionNotifier.enable

      post = Fabricate(:post, raw: 'I love waffles')

      admin = Fabricate(:admin)
      post.revise(admin, raw: 'I made a revision')

      # skip this notification cause we already notified on a similar edit
      freeze_time 2.hours.from_now
      post.revise(admin, raw: 'I made another revision')

      post.revise(Fabricate(:admin), raw: 'I made a revision')

      freeze_time 2.hours.from_now
      post.revise(admin, raw: 'I made another revision')

      expect(Notification.where(post_number: 1, topic_id: post.topic_id).count).to eq(3)
    end

    it 'notifies flaggers when flagged post gets unhidden by edit' do
      post = create_post
      walterwhite = Fabricate(:walter_white)
      coding_horror = Fabricate(:coding_horror)

      PostActionNotifier.enable
      Reviewable.set_priorities(high: 4.0)
      SiteSetting.hide_post_sensitivity = Reviewable.sensitivity[:low]

      PostActionCreator.spam(evil_trout, post)
      PostActionCreator.spam(walterwhite, post)

      post.reload
      expect(post.hidden).to eq(true)

      expect {
        post.revise(post.user, raw: post.raw + " ha I edited it ")
      }.to add_notification(evil_trout, :edited)
        .and add_notification(walterwhite, :edited)

      post.reload
      expect(post.hidden).to eq(false)

      notification = walterwhite.notifications.last
      expect(notification.topic_id).to eq(post.topic.id)
      expect(notification.post_number).to eq(post.post_number)
      expect(notification.data_hash["display_username"]).to eq(post.user.username)

      PostActionCreator.create(coding_horror, post, :spam)
      PostActionCreator.create(walterwhite, post, :off_topic)

      post.reload
      expect(post.hidden).to eq(true)

      expect {
        post.revise(post.user, raw: post.raw + " ha I edited it again ")
      }.to not_add_notification(evil_trout, :edited)
        .and not_add_notification(coding_horror, :edited)
        .and not_add_notification(walterwhite, :edited)
    end
  end

  context 'quotes' do
    let(:category) { Fabricate(:category) }
    let(:topic) { Fabricate(:topic, category: category) }

    it 'does not notify for muted users' do
      post = Fabricate(:post, raw: '[quote="EvilTrout, post:1"]whatup[/quote]', topic: topic)
      MutedUser.create!(user_id: evil_trout.id, muted_user_id: post.user_id)

      expect {
        PostAlerter.post_created(post)
      }.to change(evil_trout.notifications, :count).by(0)
    end

    it 'does not notify for ignored users' do
      post = Fabricate(:post, raw: '[quote="EvilTrout, post:1"]whatup[/quote]', topic: topic)
      IgnoredUser.create!(user_id: evil_trout.id, ignored_user_id: post.user_id)

      expect {
        PostAlerter.post_created(post)
      }.to change(evil_trout.notifications, :count).by(0)
    end

    it 'does not notify for users with new reply notification' do
      post = Fabricate(:post, raw: '[quote="EvilTrout, post:1"]whatup[/quote]', topic: topic)
      notification = Notification.create!(topic: post.topic,
                                          post_number: post.post_number,
                                          read: false,
                                          notification_type: Notification.types[:replied],
                                          user: evil_trout,
                                          data: { topic_title: "test topic" }.to_json
                                         )

      expect {
        PostAlerter.post_created(post)
      }.to change(evil_trout.notifications, :count).by(0)

      notification.destroy
      expect {
        PostAlerter.post_created(post)
      }.to change(evil_trout.notifications, :count).by(1)
    end

    it 'does not collapse quote notifications' do
      expect {
        2.times do
          create_post_with_alerts(
            raw: '[quote="EvilTrout, post:1"]whatup[/quote]',
            topic: topic
          )
        end
      }.to change(evil_trout.notifications, :count).by(2)
    end

    it "won't notify the user a second time on revision" do
      p1 = create_post_with_alerts(raw: '[quote="Evil Trout, post:1"]whatup[/quote]')
      expect {
        p1.revise(p1.user, raw: '[quote="Evil Trout, post:1"]whatup now?[/quote]')
      }.not_to change(evil_trout.notifications, :count)
    end

    it "doesn't notify the poster" do
      topic = create_post_with_alerts.topic
      expect {
        Fabricate(:post, topic: topic, user: topic.user, raw: '[quote="Bruce Wayne, post:1"]whatup[/quote]')
      }.not_to change(topic.user.notifications, :count)
    end

    it "triggers :before_create_notifications_for_users" do
      post = Fabricate(:post, raw: '[quote="EvilTrout, post:1"]whatup[/quote]')
      events = DiscourseEvent.track_events do
        PostAlerter.post_created(post)
      end
      expect(events).to include(event_name: :before_create_notifications_for_users, params: [[evil_trout], post])
    end
  end

  context 'linked' do
    let(:post1) { create_post }
    let(:user) { post1.user }
    let(:linking_post) { create_post(raw: "my magic topic\n##{Discourse.base_url}#{post1.url}") }

    before do
      Jobs.run_immediately!
    end

    it "will notify correctly on linking" do
      linking_post

      expect(user.notifications.count).to eq(1)

      topic = Fabricate(:topic)

      watcher = Fabricate(:user)
      TopicUser.create!(user_id: watcher.id, topic_id: topic.id, notification_level: TopicUser.notification_levels[:watching])

      create_post(topic_id: topic.id, user: user, raw: "my magic topic\n##{Discourse.base_url}#{post1.url}")

      user.reload
      expect(user.notifications.where(notification_type: Notification.types[:linked]).count).to eq(1)

      expect(watcher.notifications.count).to eq(1)

      # don't notify on reflection
      post1.reload
      expect(PostAlerter.new.extract_linked_users(post1).length).to eq(0)
    end

    it "triggers :before_create_notifications_for_users" do
      events = DiscourseEvent.track_events do
        linking_post
      end
      expect(events).to include(event_name: :before_create_notifications_for_users, params: [[user], linking_post])
    end

<<<<<<< HEAD
    it "doesn't notify the linked user if the user is staged and the category is restricted" do
=======
    it "doesn't notify the linked user if the user is staged and the category is restricted and allows strangers" do
>>>>>>> baba1cc0
      staged_user = Fabricate(:staged)
      group = Fabricate(:group)
      group_member = Fabricate(:user)
      group.add(group_member)

      private_category = Fabricate(
        :private_category, group: group,
                           email_in: 'test@test.com', email_in_allow_strangers: true
      )

      staged_user_post = create_post(user: staged_user, category: private_category)

      linking = create_post(
        user: group_member,
        category: private_category,
        raw: "my magic topic\n##{Discourse.base_url}#{staged_user_post.url}")

      staged_user.reload
      expect(staged_user.notifications.where(notification_type: Notification.types[:linked]).count).to eq(0)
    end
  end

  context '@group mentions' do

    fab!(:group) { Fabricate(:group, name: 'group', mentionable_level: Group::ALIAS_LEVELS[:everyone]) }
    let(:post) { create_post_with_alerts(raw: "Hello @group how are you?") }
    before { group.add(evil_trout) }

    it 'notifies users correctly' do
      expect {
        post
      }.to change(evil_trout.notifications, :count).by(1)

      expect(GroupMention.count).to eq(1)

      Fabricate(:group, name: 'group-alt', mentionable_level: Group::ALIAS_LEVELS[:everyone])

      expect {
        create_post_with_alerts(raw: "Hello, @group-alt should not trigger a notification?")
      }.to change(evil_trout.notifications, :count).by(0)

      expect(GroupMention.count).to eq(2)

      group.update_columns(mentionable_level: Group::ALIAS_LEVELS[:members_mods_and_admins])
      expect {
        create_post_with_alerts(raw: "Hello @group you are not mentionable")
      }.to change(evil_trout.notifications, :count).by(0)

      expect(GroupMention.count).to eq(3)

      group.update_columns(mentionable_level: Group::ALIAS_LEVELS[:owners_mods_and_admins])
      group.add_owner(user)
      expect {
        create_post_with_alerts(raw: "Hello @group the owner can mention you", user: user)
      }.to change(evil_trout.notifications, :count).by(1)

      expect(GroupMention.count).to eq(4)
    end

    it "triggers :before_create_notifications_for_users" do
      events = DiscourseEvent.track_events do
        post
      end
      expect(events).to include(event_name: :before_create_notifications_for_users, params: [[evil_trout], post])
    end
  end

  context '@mentions' do

    let(:mention_post) { create_post_with_alerts(user: user, raw: 'Hello @eviltrout') }
    let(:topic) { mention_post.topic }

    before do
      Jobs.run_immediately!
    end

    it 'notifies a user' do
      expect {
        mention_post
      }.to change(evil_trout.notifications, :count).by(1)
    end

    it "won't notify the user a second time on revision" do
      mention_post
      expect {
        mention_post.revise(mention_post.user, raw: "New raw content that still mentions @eviltrout")
      }.not_to change(evil_trout.notifications, :count)
    end

    it "doesn't notify the user who created the topic in regular mode" do
      topic.notify_regular!(user)
      mention_post
      expect {
        create_post_with_alerts(user: user, raw: 'second post', topic: topic)
      }.not_to change(user.notifications, :count)
    end

    it "triggers :before_create_notifications_for_users" do
      events = DiscourseEvent.track_events do
        mention_post
      end
      expect(events).to include(event_name: :before_create_notifications_for_users, params: [[evil_trout], mention_post])
    end

    it "notification comes from editor if mention is added later" do
      admin = Fabricate(:admin)
        post = create_post_with_alerts(user: user, raw: 'No mention here.')
        expect {
          post.revise(admin, raw: "Mention @eviltrout in this edit.")
        }.to change(evil_trout.notifications, :count)
        n = evil_trout.notifications.last
        expect(n.data_hash["original_username"]).to eq(admin.username)
    end

    it "doesn't notify the last post editor if they mention themself" do
      post = create_post_with_alerts(user: user, raw: 'Post without a mention.')
      expect {
        post.revise(evil_trout, raw: "O hai, @eviltrout!")
      }.not_to change(evil_trout.notifications, :count)
    end

    fab!(:alice) { Fabricate(:user, username: 'alice') }
    fab!(:bob) { Fabricate(:user, username: 'bob') }
    fab!(:carol) { Fabricate(:admin, username: 'carol') }
    fab!(:dave) { Fabricate(:user, username: 'dave') }
    fab!(:eve) { Fabricate(:user, username: 'eve') }
    fab!(:group) { Fabricate(:group, name: 'group', mentionable_level: Group::ALIAS_LEVELS[:everyone]) }

    before do
      group.bulk_add([alice.id, eve.id])
    end

    def create_post_with_alerts(args = {})
      post = Fabricate(:post, args)
      PostAlerter.post_created(post)
    end

    def set_topic_notification_level(user, topic, level_name)
      TopicUser.change(user.id, topic.id, notification_level: TopicUser.notification_levels[level_name])
    end

    context "topic" do
      fab!(:topic) { Fabricate(:topic, user: alice) }

      [:watching, :tracking, :regular].each do |notification_level|
        context "when notification level is '#{notification_level}'" do
          before do
            set_topic_notification_level(alice, topic, notification_level)
          end

          it "notifies about @username mention" do
            args = { user: bob, topic: topic, raw: 'Hello @alice' }
            expect { create_post_with_alerts(args) }.to add_notification(alice, :mentioned)
          end
        end
      end

      context "when notification level is 'muted'" do
        before do
          set_topic_notification_level(alice, topic, :muted)
        end

        it "does not notify about @username mention" do
          args = { user: bob, topic: topic, raw: 'Hello @alice' }
          expect { create_post_with_alerts(args) }.to_not add_notification(alice, :mentioned)
        end
      end
    end

    context "message to users" do
      fab!(:pm_topic) do
        Fabricate(:private_message_topic,
                  user: alice,
                  topic_allowed_users: [
                    Fabricate.build(:topic_allowed_user, user: alice),
                    Fabricate.build(:topic_allowed_user, user: bob),
                    Fabricate.build(:topic_allowed_user, user: Discourse.system_user)
                  ]
        )
      end

      context "when user is part of conversation" do
        [:watching, :tracking, :regular].each do |notification_level|
          context "when notification level is '#{notification_level}'" do
            before do
              set_topic_notification_level(alice, pm_topic, notification_level)
            end

            it "notifies about @username mention" do
              args = { user: bob, topic: pm_topic, raw: 'Hello @alice' }
              expect { create_post_with_alerts(args) }.to add_notification(alice, :mentioned)
            end

            it "notifies about @username mentions by non-human users" do
              args = { user: Discourse.system_user, topic: pm_topic, raw: 'Hello @alice' }
              expect { create_post_with_alerts(args) }.to add_notification(alice, :mentioned)
            end

            it "notifies about @group mention when allowed user is part of group" do
              args = { user: bob, topic: pm_topic, raw: 'Hello @group' }
              expect { create_post_with_alerts(args) }.to add_notification(alice, :group_mentioned)
            end
          end
        end

        context "when notification level is 'muted'" do
          before do
            set_topic_notification_level(alice, pm_topic, :muted)
          end

          it "does not notify about @username mention" do
            args = { user: bob, topic: pm_topic, raw: 'Hello @alice' }
            expect { create_post_with_alerts(args) }.to_not add_notification(alice, :mentioned)
          end
        end
      end

      context "when user is not part of conversation" do
        it "does not notify about @username mention even though mentioned user is an admin" do
          args = { user: bob, topic: pm_topic, raw: 'Hello @carol' }
          expect { create_post_with_alerts(args) }.to_not add_notification(carol, :mentioned)
        end

        it "does not notify about @username mention by non-human user even though mentioned user is an admin" do
          args = { user: Discourse.system_user, topic: pm_topic, raw: 'Hello @carol' }
          expect { create_post_with_alerts(args) }.to_not add_notification(carol, :mentioned)
        end

        it "does not notify about @username mention when mentioned user is not allowed to see message" do
          args = { user: bob, topic: pm_topic, raw: 'Hello @dave' }
          expect { create_post_with_alerts(args) }.to_not add_notification(dave, :mentioned)
        end

        it "does not notify about @group mention when user is not an allowed user" do
          args = { user: bob, topic: pm_topic, raw: 'Hello @group' }
          expect { create_post_with_alerts(args) }.to_not add_notification(eve, :group_mentioned)
        end
      end
    end

    context "message to group" do

      fab!(:some_group) { Fabricate(:group, name: 'some_group', mentionable_level: Group::ALIAS_LEVELS[:everyone]) }
      fab!(:pm_topic) do
        Fabricate(:private_message_topic,
                  user: alice,
                  topic_allowed_groups: [
                    Fabricate.build(:topic_allowed_group, group: group)
                  ],
                  topic_allowed_users: [
                    Fabricate.build(:topic_allowed_user, user: Discourse.system_user)
                  ]
        )
      end

      before do
        some_group.bulk_add([alice.id, carol.id])
      end

      context "when group is part of conversation" do
        [:watching, :tracking, :regular].each do |notification_level|
          context "when notification level is '#{notification_level}'" do
            before do
              set_topic_notification_level(alice, pm_topic, notification_level)
            end

            it "notifies about @group mention" do
              args = { user: bob, topic: pm_topic, raw: 'Hello @group' }
              expect { create_post_with_alerts(args) }.to add_notification(alice, :group_mentioned)
            end

            it "notifies about @group mentions by non-human users" do
              args = { user: Discourse.system_user, topic: pm_topic, raw: 'Hello @group' }
              expect { create_post_with_alerts(args) }.to add_notification(alice, :group_mentioned)
            end

            it "notifies about @username mention when user belongs to allowed group" do
              args = { user: bob, topic: pm_topic, raw: 'Hello @alice' }
              expect { create_post_with_alerts(args) }.to add_notification(alice, :mentioned)
            end
          end
        end

        context "when notification level is 'muted'" do
          before do
            set_topic_notification_level(alice, pm_topic, :muted)
          end

          it "does not notify about @group mention" do
            args = { user: bob, topic: pm_topic, raw: 'Hello @group' }
            expect { create_post_with_alerts(args) }.to_not add_notification(alice, :group_mentioned)
          end
        end
      end

      context "when group is not part of conversation" do
        it "does not notify about @group mention even though mentioned user is an admin" do
          args = { user: bob, topic: pm_topic, raw: 'Hello @some_group' }
          expect { create_post_with_alerts(args) }.to_not add_notification(carol, :group_mentioned)
        end

        it "does not notify about @group mention by non-human user even though mentioned user is an admin" do
          args = { user: Discourse.system_user, topic: pm_topic, raw: 'Hello @some_group' }
          expect { create_post_with_alerts(args) }.to_not add_notification(carol, :group_mentioned)
        end

        it "does not notify about @username mention when user doesn't belong to allowed group" do
          args = { user: bob, topic: pm_topic, raw: 'Hello @dave' }
          expect { create_post_with_alerts(args) }.to_not add_notification(dave, :mentioned)
        end
      end
    end
  end

  describe ".create_notification" do
    fab!(:topic) { Fabricate(:private_message_topic, user: user, created_at: 1.hour.ago) }
    fab!(:post) { Fabricate(:post, topic: topic, created_at: 1.hour.ago) }
    let(:type) { Notification.types[:private_message] }

    it "creates a notification for PMs" do
      post.revise(user, { raw: 'This is the revised post' }, revised_at: Time.zone.now)

      expect {
        PostAlerter.new.create_notification(user, type, post)
      }.to change { user.notifications.count }.by(1)

      expect(user.notifications.last.data_hash["topic_title"]).to eq(topic.title)
    end

    it "keeps the original title for PMs" do
      original_title = topic.title

      post.revise(user, { title: "This is the revised title" }, revised_at: Time.now)

      expect {
        PostAlerter.new.create_notification(user, type, post)
      }.to change { user.notifications.count }.by(1)

      expect(user.notifications.last.data_hash["topic_title"]).to eq(original_title)
    end

    it "triggers :pre_notification_alert" do
      events = DiscourseEvent.track_events do
        PostAlerter.new.create_notification(user, type, post)
      end

      payload = {
       notification_type: type,
       post_number: post.post_number,
       topic_title: post.topic.title,
       topic_id: post.topic.id,
       excerpt: post.excerpt(400, text_entities: true, strip_links: true, remap_emoji: true),
       username: post.username,
       post_url: post.url
      }

      expect(events).to include(event_name: :pre_notification_alert, params: [user, payload])
    end

    it "does not alert when revising and changing notification type" do
      PostAlerter.new.create_notification(user, type, post)

      post.revise(user, { raw: "Editing post to fake include a mention of @eviltrout" }, revised_at: Time.now)

      events = DiscourseEvent.track_events do
        PostAlerter.new.create_notification(user, Notification.types[:mentioned], post)
      end

      payload = {
       notification_type: type,
       post_number: post.post_number,
       topic_title: post.topic.title,
       topic_id: post.topic.id,
       excerpt: post.excerpt(400, text_entities: true, strip_links: true, remap_emoji: true),
       username: post.username,
       post_url: post.url
      }

      expect(events).not_to include(event_name: :pre_notification_alert, params: [user, payload])
    end

    it "triggers :before_create_notification" do
      type = Notification.types[:private_message]
      events = DiscourseEvent.track_events do
        PostAlerter.new.create_notification(user, type, post, {})
      end
      expect(events).to include(event_name: :before_create_notification, params: [user, type, post, {}])
    end
  end

  describe "push_notification" do
    let(:mention_post) { create_post_with_alerts(user: user, raw: 'Hello @eviltrout :heart:') }
    let(:topic) { mention_post.topic }

    it "pushes nothing to suspended users" do
      SiteSetting.allowed_user_api_push_urls = "https://site.com/push|https://site2.com/push"

      evil_trout.update_columns(suspended_till: 1.year.from_now)

      2.times do |i|
        UserApiKey.create!(user_id: evil_trout.id,
                           client_id: "xxx#{i}",
                           key: "yyy#{i}",
                           application_name: "iPhone#{i}",
                           scopes: ['notifications'],
                           push_url: "https://site2.com/push")
      end

      expect { mention_post }.to_not change { Jobs::PushNotification.jobs.count }
    end

    it "correctly pushes notifications if configured correctly" do
      Jobs.run_immediately!
      SiteSetting.allowed_user_api_push_urls = "https://site.com/push|https://site2.com/push"

      2.times do |i|
        UserApiKey.create!(user_id: evil_trout.id,
                           client_id: "xxx#{i}",
                           key: "yyy#{i}",
                           application_name: "iPhone#{i}",
                           scopes: ['notifications'],
                           push_url: "https://site2.com/push")
      end

      body = nil
      headers = nil

      stub_request(:post, "https://site2.com/push")
        .to_return do |request|
          body = request.body
          headers = request.headers
          { status: 200, body: "OK" }
        end

      payload = {
        "secret_key" => SiteSetting.push_api_secret_key,
        "url" => Discourse.base_url,
        "title" => SiteSetting.title,
        "description" => SiteSetting.site_description,
        "notifications" => [
        {
          'notification_type' => 1,
          'post_number' => 1,
          'topic_title' => topic.title,
          'topic_id' => topic.id,
          'excerpt' => 'Hello @eviltrout ❤',
          'username' => user.username,
          'url' => UrlHelper.absolute(mention_post.url),
          'client_id' => 'xxx0'
        },
        {
          'notification_type' => 1,
          'post_number' => 1,
          'topic_title' => topic.title,
          'topic_id' => topic.id,
          'excerpt' => 'Hello @eviltrout ❤',
          'username' => user.username,
          'url' => UrlHelper.absolute(mention_post.url),
          'client_id' => 'xxx1'
        }
        ]
      }

      post = mention_post

      expect(JSON.parse(body)).to eq(payload)
      expect(headers["Content-Type"]).to eq('application/json')

      TopicUser.change(evil_trout.id, topic.id, notification_level: TopicUser.notification_levels[:watching])

      post = Fabricate(:post, topic: post.topic, user_id: evil_trout.id)
      user2 = Fabricate(:user)

      # if we collapse a reply notification we should get notified on the correct post
      new_post = create_post_with_alerts(topic: post.topic, user_id: user.id, reply_to_post_number: post.post_number, raw: 'this is my first reply')

      changes = {
        "notification_type" => Notification.types[:posted],
        "post_number" => new_post.post_number,
        "username" => new_post.user.username,
        "excerpt" => new_post.raw,
        "url" => UrlHelper.absolute(new_post.url)
      }

      payload["notifications"][0].merge! changes
      payload["notifications"][1].merge! changes

      expect(JSON.parse(body)).to eq(payload)

      new_post = create_post_with_alerts(topic: post.topic, user_id: user2.id, reply_to_post_number: post.post_number, raw: 'this is my second reply')

      changes = {
        "post_number" => new_post.post_number,
        "username" => new_post.user.username,
        "excerpt" => new_post.raw,
        "url" => UrlHelper.absolute(new_post.url)
      }

      payload["notifications"][0].merge! changes
      payload["notifications"][1].merge! changes

      expect(JSON.parse(body)).to eq(payload)

    end
  end

  describe "watching_first_post" do
    fab!(:group) { Fabricate(:group) }
    fab!(:user) { Fabricate(:user) }
    fab!(:category) { Fabricate(:category) }
    fab!(:tag)  { Fabricate(:tag) }
    fab!(:topic) { Fabricate(:topic, category: category, tags: [tag]) }
    fab!(:post) { Fabricate(:post, topic: topic) }

    it "doesn't notify people who aren't watching" do
      PostAlerter.post_created(post)
      expect(user.notifications.where(notification_type: Notification.types[:watching_first_post]).count).to eq(0)
    end

    it "notifies the user who is following the first post category" do
      level = CategoryUser.notification_levels[:watching_first_post]
      CategoryUser.set_notification_level_for_category(user, level, category.id)
      PostAlerter.new.after_save_post(post, true)
      expect(user.notifications.where(notification_type: Notification.types[:watching_first_post]).count).to eq(1)
    end

    it "doesn't notify when the record is not new" do
      level = CategoryUser.notification_levels[:watching_first_post]
      CategoryUser.set_notification_level_for_category(user, level, category.id)
      PostAlerter.new.after_save_post(post, false)
      expect(user.notifications.where(notification_type: Notification.types[:watching_first_post]).count).to eq(0)
    end

    it "notifies the user who is following the first post tag" do
      level = TagUser.notification_levels[:watching_first_post]
      TagUser.change(user.id, tag.id, level)
      PostAlerter.post_created(post)
      expect(user.notifications.where(notification_type: Notification.types[:watching_first_post]).count).to eq(1)
    end

    it "notifies the user who is following the first post group" do
      GroupUser.create(group_id: group.id, user_id: user.id)
      GroupUser.create(group_id: group.id, user_id: post.user.id)
      topic.topic_allowed_groups.create(group_id: group.id)

      level = GroupUser.notification_levels[:watching_first_post]
      GroupUser.where(user_id: user.id, group_id: group.id).update_all(notification_level: level)

      PostAlerter.post_created(post)
      expect(user.notifications.where(notification_type: Notification.types[:watching_first_post]).count).to eq(1)
    end

    it "triggers :before_create_notifications_for_users" do
      level = CategoryUser.notification_levels[:watching_first_post]
      CategoryUser.set_notification_level_for_category(user, level, category.id)
      events = DiscourseEvent.track_events do
        PostAlerter.new.after_save_post(post, true)
      end
      expect(events).to include(event_name: :before_create_notifications_for_users, params: [[user], post])
    end
  end

  context "replies" do
    it "triggers :before_create_notifications_for_users" do
      user = Fabricate(:user)
      topic = Fabricate(:topic)
      _post = Fabricate(:post, user: user, topic: topic)
      reply = Fabricate(:post, topic: topic, reply_to_post_number: 1)
      events = DiscourseEvent.track_events do
        PostAlerter.post_created(reply)
      end
      expect(events).to include(event_name: :before_create_notifications_for_users, params: [[user], reply])
    end

    it "notifies about regular reply" do
      user = Fabricate(:user)
      topic = Fabricate(:topic)
      _post = Fabricate(:post, user: user, topic: topic)

      reply = Fabricate(:post, topic: topic, reply_to_post_number: 1)
      PostAlerter.post_created(reply)

      expect(user.notifications.where(notification_type: Notification.types[:replied]).count).to eq(1)
    end

    it "doesn't notify regular user about whispered reply" do
      user = Fabricate(:user)
      admin = Fabricate(:admin)

      topic = Fabricate(:topic)
      _post = Fabricate(:post, user: user, topic: topic)

      whispered_reply = Fabricate(:post, user: admin, topic: topic, post_type: Post.types[:whisper], reply_to_post_number: 1)
      PostAlerter.post_created(whispered_reply)

      expect(user.notifications.where(notification_type: Notification.types[:replied]).count).to eq(0)
    end

    it "notifies staff user about whispered reply" do
      user = Fabricate(:user)
      admin1 = Fabricate(:admin)
      admin2 = Fabricate(:admin)

      topic = Fabricate(:topic)
      _post = Fabricate(:post, user: user, topic: topic)

      whispered_reply1 = Fabricate(:post, user: admin1, topic: topic, post_type: Post.types[:whisper], reply_to_post_number: 1)
      whispered_reply2 = Fabricate(:post, user: admin2, topic: topic, post_type: Post.types[:whisper], reply_to_post_number: 2)
      PostAlerter.post_created(whispered_reply1)
      PostAlerter.post_created(whispered_reply2)

      expect(admin1.notifications.where(notification_type: Notification.types[:replied]).count).to eq(1)

      TopicUser.change(admin1.id, topic.id, notification_level: TopicUser.notification_levels[:watching])

      # this should change nothing cause the moderator post has an action code
      # if we have an action code then we should never have notifications, this is rare but
      # assign whispers are like this
      whispered_reply3 = topic.add_moderator_post(admin2, "i am a reply", post_type: Post.types[:whisper], action_code: 'moderator_thing')
      PostAlerter.post_created(whispered_reply3)

      # if this whisper is not ignored like it should we would see a posted notification and no replied notifications
      notifications = admin1.notifications.where(topic_id: topic.id).to_a

      expect(notifications.first.notification_type).to eq(Notification.types[:replied])
      expect(notifications.length).to eq(1)
      expect(notifications.first.post_number).to eq(whispered_reply2.post_number)
    end

    it "sends email notifications only to users not on CC list of incoming email" do
      alice = Fabricate(:user, username: "alice", email: "alice@example.com")
      bob = Fabricate(:user, username: "bob", email: "bob@example.com")
      carol = Fabricate(:user, username: "carol", email: "carol@example.com", staged: true)
      dave = Fabricate(:user, username: "dave", email: "dave@example.com", staged: true)
      erin = Fabricate(:user, username: "erin", email: "erin@example.com")

      topic = Fabricate(:private_message_topic, topic_allowed_users: [
        Fabricate.build(:topic_allowed_user, user: alice),
        Fabricate.build(:topic_allowed_user, user: bob),
        Fabricate.build(:topic_allowed_user, user: carol),
        Fabricate.build(:topic_allowed_user, user: dave),
        Fabricate.build(:topic_allowed_user, user: erin)
      ])
      _post = Fabricate(:post, user: alice, topic: topic)

      TopicUser.change(alice.id, topic.id, notification_level: TopicUser.notification_levels[:watching])
      TopicUser.change(bob.id, topic.id, notification_level: TopicUser.notification_levels[:watching])
      TopicUser.change(erin.id, topic.id, notification_level: TopicUser.notification_levels[:watching])

      email = Fabricate(:incoming_email,
                        raw: <<~RAW,
                          Return-Path: <bob@example.com>
                          From: Bob <bob@example.com>
                          To: meta+1234@discoursemail.com, dave@example.com
                          CC: carol@example.com, erin@example.com
                          Subject: Hello world
                          Date: Fri, 15 Jan 2016 00:12:43 +0100
                          Message-ID: <12345@example.com>
                          Mime-Version: 1.0
                          Content-Type: text/plain; charset=UTF-8
                          Content-Transfer-Encoding: quoted-printable

                          This post was created by email.
                        RAW
                        from_address: "bob@example.com",
                        to_addresses: "meta+1234@discoursemail.com;dave@example.com",
                        cc_addresses: "carol@example.com;erin@example.com")
      reply = Fabricate(:post_via_email, user: bob, topic: topic, incoming_email: email, reply_to_post_number: 1)

      NotificationEmailer.expects(:process_notification).with { |n| n.user_id == alice.id }.once
      NotificationEmailer.expects(:process_notification).with { |n| n.user_id == bob.id }.never
      NotificationEmailer.expects(:process_notification).with { |n| n.user_id == carol.id }.never
      NotificationEmailer.expects(:process_notification).with { |n| n.user_id == dave.id }.never
      NotificationEmailer.expects(:process_notification).with { |n| n.user_id == erin.id }.never

      PostAlerter.post_created(reply)

      expect(alice.notifications.count).to eq(1)
      expect(bob.notifications.count).to eq(0)
      expect(carol.notifications.count).to eq(1)
      expect(dave.notifications.count).to eq(1)
      expect(erin.notifications.count).to eq(1)
    end

    it "does not send email notifications to staged users when notification originates in mailinglist mirror category" do
      category = Fabricate(:mailinglist_mirror_category)
      topic = Fabricate(:topic, category: category)
      user = Fabricate(:staged)
      _post = Fabricate(:post, user: user, topic: topic)
      reply = Fabricate(:post, topic: topic, reply_to_post_number: 1)

      NotificationEmailer.expects(:process_notification).never
      expect { PostAlerter.post_created(reply) }.to change(user.notifications, :count).by(0)

      category.mailinglist_mirror = false
      NotificationEmailer.expects(:process_notification).once
      expect { PostAlerter.post_created(reply) }.to change(user.notifications, :count).by(1)
    end
  end

  context "category" do
    context "watching" do
      it "triggers :before_create_notifications_for_users" do
        user = Fabricate(:user)
        category = Fabricate(:category)
        topic = Fabricate(:topic, category: category)
        post = Fabricate(:post, topic: topic)
        level = CategoryUser.notification_levels[:watching]
        CategoryUser.set_notification_level_for_category(user, level, category.id)
        events = DiscourseEvent.track_events do
          PostAlerter.post_created(post)
        end
        expect(events).to include(event_name: :before_create_notifications_for_users, params: [[user], post])
      end

      it "notifies staff about whispered post" do
        category = Fabricate(:category)
        topic = Fabricate(:topic, category: category)
        admin = Fabricate(:admin)
        user = Fabricate(:user)
        level = CategoryUser.notification_levels[:watching]
        CategoryUser.set_notification_level_for_category(admin, level, category.id)
        CategoryUser.set_notification_level_for_category(user, level, category.id)
        whispered_post = Fabricate(:post, user: Fabricate(:admin), topic: topic, post_type: Post.types[:whisper])
        expect {
          PostAlerter.post_created(whispered_post)
        }.to add_notification(admin, :posted)
        expect {
          PostAlerter.post_created(whispered_post)
        }.not_to add_notification(user, :posted)
      end

      it "notifies a staged user about a private post, but only if the user has access" do
        staged_member = Fabricate(:staged)
        staged_non_member = Fabricate(:staged)
        group = Fabricate(:group)
        group_member = Fabricate(:user)

        group.add(group_member)
        group.add(staged_member)

        private_category = Fabricate(
          :private_category, group: group,
                             email_in: 'test@test.com', email_in_allow_strangers: false
        )

        level = CategoryUser.notification_levels[:watching]
        CategoryUser.set_notification_level_for_category(group_member, level, private_category.id)
        CategoryUser.set_notification_level_for_category(staged_member, level, private_category.id)
        CategoryUser.set_notification_level_for_category(staged_non_member, level, private_category.id)

        topic = Fabricate(:topic, category: private_category, user: group_member)
        post = Fabricate(:post, topic: topic)

        expect {
          PostAlerter.post_created(post)
        }.to add_notification(staged_member, :posted)
          .and not_add_notification(staged_non_member, :posted)
      end
    end
  end

  context "tags" do
    context "watching" do
      it "triggers :before_create_notifications_for_users" do
        user = Fabricate(:user)
        tag = Fabricate(:tag)
        topic = Fabricate(:topic, tags: [tag])
        post = Fabricate(:post, topic: topic)
        level = TagUser.notification_levels[:watching]
        TagUser.change(user.id, tag.id, level)
        events = DiscourseEvent.track_events do
          PostAlerter.post_created(post)
        end
        expect(events).to include(event_name: :before_create_notifications_for_users, params: [[user], post])
      end
    end

    context "on change" do
      fab!(:user) { Fabricate(:user) }
      fab!(:other_tag) { Fabricate(:tag) }
      fab!(:watched_tag) { Fabricate(:tag) }
      fab!(:post) { Fabricate(:post) }

      before do
        SiteSetting.tagging_enabled = true
        Jobs.run_immediately!
        TagUser.change(user.id, watched_tag.id, TagUser.notification_levels[:watching_first_post])
        TopicUser.change(Fabricate(:user).id, post.topic.id, notification_level: TopicUser.notification_levels[:watching])
      end

      it "triggers a notification" do
        expect(user.notifications.where(notification_type: Notification.types[:watching_first_post]).count).to eq(0)

        expect { PostRevisor.new(post).revise!(Fabricate(:user), tags: [other_tag.name, watched_tag.name]) }.to change { Notification.where(user_id: user.id).count }.by(1)
        expect(user.notifications.where(notification_type: Notification.types[:watching_first_post]).count).to eq(1)

        expect { PostRevisor.new(post).revise!(Fabricate(:user), tags: [watched_tag.name, other_tag.name]) }.to change { Notification.count }.by(0)
        expect(user.notifications.where(notification_type: Notification.types[:watching_first_post]).count).to eq(1)
      end

      it "doesn't trigger a notification if topic is unlisted" do
        post.topic.update_column(:visible, false)

        expect(user.notifications.where(notification_type: Notification.types[:watching_first_post]).count).to eq(0)

        PostRevisor.new(post).revise!(Fabricate(:user), tags: [other_tag.name, watched_tag.name])
        expect(user.notifications.where(notification_type: Notification.types[:watching_first_post]).count).to eq(0)
      end
    end
  end

  describe '#extract_linked_users' do
    fab!(:topic) { Fabricate(:topic) }
    fab!(:post) { Fabricate(:post, topic: topic) }
    fab!(:post2) { Fabricate(:post) }

    describe 'when linked post has been deleted' do
      let(:topic_link) do
        TopicLink.create!(
          url: "/t/#{topic.id}",
          topic_id: topic.id,
          link_topic_id: post2.topic.id,
          link_post_id: nil,
          post_id: post.id,
          user: user,
          domain: 'test.com'
        )
      end

      it 'should use the first post of the topic' do
        topic_link
        expect(PostAlerter.new.extract_linked_users(post.reload)).to eq([post2.user])
      end
    end
  end

  describe '#notify_post_users' do
    fab!(:topic) { Fabricate(:topic) }
    fab!(:post) { Fabricate(:post, topic: topic) }

    it 'creates single edit notification when post is modified' do
      TopicUser.create!(user_id: user.id, topic_id: topic.id, notification_level: TopicUser.notification_levels[:watching], highest_seen_post_number: post.post_number)
      PostAlerter.new.notify_post_users(post, [])
      expect(Notification.count).to eq(1)
      expect(Notification.last.notification_type).to eq(Notification.types[:edited])

      PostAlerter.new.notify_post_users(post, [])
      expect(Notification.count).to eq(1)
    end
  end
end<|MERGE_RESOLUTION|>--- conflicted
+++ resolved
@@ -278,11 +278,7 @@
       expect(events).to include(event_name: :before_create_notifications_for_users, params: [[user], linking_post])
     end
 
-<<<<<<< HEAD
-    it "doesn't notify the linked user if the user is staged and the category is restricted" do
-=======
     it "doesn't notify the linked user if the user is staged and the category is restricted and allows strangers" do
->>>>>>> baba1cc0
       staged_user = Fabricate(:staged)
       group = Fabricate(:group)
       group_member = Fabricate(:user)

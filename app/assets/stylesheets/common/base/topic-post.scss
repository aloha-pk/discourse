.placeholder-avatar {
  display: inline-block;
  background-color: $primary-low;
  width: 45px;
  height: 45px;
  border-radius: 50%;
}

.placeholder-text {
  display: inline-block;
  background-color: $primary-low;
  width: 100%;
  height: 1.5em;
  margin-bottom: 0.6em;
}

.names {
 float: left;

 span.first {
   font-weight: bold;
 }

 span {
   font-size: 0.929em;
   margin-right: 8px;
   display: inline-block;
   max-width: 280px;
   white-space: nowrap;
   overflow: hidden;
   text-overflow: ellipsis;
   a {
     color: dark-light-choose($primary-high, $secondary-low);
   }
 }
 .fa {
   font-size: .786em;
   margin-left: 3px;
   color: dark-light-choose($primary-medium, $secondary-medium);
 }
 .new_user a, .user-title, .user-title a {
    color: dark-light-choose($primary-medium, $secondary-medium);
 }
}

// global styles for the cooked HTML content in posts (and preview)
.cooked, .d-editor-preview {
  word-wrap: break-word;
  h1, h2, h3, h4, h5, h6 { 
    margin: 30px 0 10px; 
    line-height: 1.25; 
  }
  
  a { word-wrap: break-word; }
  ins { background-color: dark-light-choose($success-low, scale-color($success, $lightness: -60%)); }
  del { background-color: dark-light-choose($danger-low, scale-color($danger, $lightness: -60%)); }
}

.cooked, .d-editor-preview {
  video {
    max-width: 100%;
  }
  sup sup {
    top: 0;
  }
}

// add staff color
.moderator {
  .regular > .cooked {
    background-color: dark-light-choose($highlight-low, $highlight-medium);
    padding: 10px;
    img:not(.thumbnail) {
      max-width: 100%;
      height: auto;
    }
  }
  .clearfix > .topic-meta-data > .names {
    span.user-title {
      background-color: dark-light-choose($highlight-low, $highlight-medium);
      color: dark-light-choose($primary-high, $secondary-low);      
      padding-left: 4px;
      padding-right: 4px;
    }
  }
}

// we use aside to hold expandable quotes (versus, say, static blockquotes)
aside.quote {
  margin-top: 1em;
  margin-bottom: 1em;

  .badge-wrapper { margin-left: 5px; }

  .title {
    @include post-aside;

    color: dark-light-choose($primary-high, $secondary-low);
    // IE will screw up the blockquote underneath if bottom padding is 0px
    padding: 12px 12px 1px 12px;
    // blockquote is underneath this and has top margin
    .avatar { margin-right: 7px; }
    img { margin-top: -4px; }
    @include unselectable;
  }

  // blockquote is docked within aside for content
  blockquote {
    margin-top: 0;
  }
}

.quote-controls, .quote-controls .d-icon {
  color: dark-light-choose($primary-low-mid, $secondary-high);
}

.cooked .highlight {
  background-color: $tertiary-low;
  padding: 2px;
  margin: -2px;
}

.post-action {
  .undo-action, .act-action{
    margin-left: 5px;
  }
}

.post-hidden {
  opacity: 0.5;
}

.topic-post.staged {
  opacity: 0.4;
}


.quote-controls {
  float: right;
  display: flex;
  .d-icon {
    margin-left: 0.2em;
  }
}

.quote-button {
  display: none;
  position: absolute;
  background-color: blend-primary-secondary(50%);
  color: dark-light-choose($secondary, $primary);
  padding: 10px;
  z-index: 401;
  opacity: 0.9;

  .d-icon {
    display: inline-block;
  }

  &:hover {
    background-color: $primary-medium;
    cursor: pointer;
  }
}

.topic-avatar, .user-card-avatar {
  position: relative;
}

.topic-avatar, .avatar-flair-preview, .user-card-avatar, .topic-map .poster {
  .avatar-flair {
    display: flex;
    align-items: center;
    justify-content: center;
    background-repeat: no-repeat;
    background-position: center;
    position: absolute;
    bottom: 0;
    right: -6px;
  }
}
.topic-avatar .avatar-flair, .avatar-flair-preview .avatar-flair {
  background-size: 20px 20px;
  width: 20px;
  height: 20px;
  &.rounded {
    background-size: 18px 18px;
    border-radius: 12px;
    width: 24px;
    height: 24px;
    bottom: -2px;
    right: -8px;
  }
}
.user-card-avatar .avatar-flair {
  background-size: 40px 40px;
  width: 40px;
  height: 40px;
  &.rounded {
    background-size: 30px 30px;
    border-radius: 24px;
    width: 40px;
    height: 40px;
    bottom: -2px;
    right: -4px;
  }
  .fa {
    font-size: 1.714em;
  }
}
.topic-map .poster .avatar-flair {
  right: 0;
  background-size: 12px 12px;
  width: 16px;
  height: 16px;
  bottom: -3px;
  &.rounded {
    background-size: 12px 12px;
    border-radius: 8px;
    width: 16px;
    height: 16px;
    bottom: -2px;
    right: 0;
  }
  .fa {
    font-size: 1em;
  }
}
.topic-avatar .poster-avatar-extra {
  display: none;
}

.topic-body {
  // this is necessary for ANYTHING that extends past the right edge of
  // the post body, such as an image in a deeply nested list, image in
  // a deeply nested blockquote, and so on.. you get the idea.
  .contents .cooked {
    overflow: hidden;
  }
  &.highlighted {
    animation: background-fade-highlight 2.5s ease-out;
  }
}

// this ensures consistent top margin on topic posts even if the first line of a post
// is a top-margin-less element like a list or image.
.topic-body .regular {
  margin-top: 15px;
}

.post-info {
  &.via-email, &.whisper {
    margin-right: 5px;
    .d-icon {
      font-size: 1em;
    }
  }

  .wiki,
  .last-wiki-edit {
    color: green !important;
  }

  &.via-email {
    color: dark-light-choose($primary-low-mid, $secondary-high);
  }
  &.raw-email {
    cursor: pointer;
  }
}

pre {
  code {
    word-wrap: normal;
    display: block;
    padding: 5px 10px;
    color: $primary;
    background: blend-primary-secondary(5%);
    max-height: 500px;
  }
}

kbd
{
  background-color: $secondary;
  border: 1px solid $primary-low;
  border-radius: 3px;
  box-shadow: 0 1px 0 rgba(0,0,0, .8);
  color: $primary;
  display: inline-block;
  font-size: 0.857em;
  line-height: 1.4;
  margin: 0 .1em;
  padding: .1em .6em;

  // don't allow more than 3 nested elements to prevent FF from crashing
  // cf. http://what.thedailywtf.com/t/nested-elements/7927
  // 3 levels are needed to prevent highlighted words being hidden
  // cf. https://meta.discourse.org/t/word-disappears-when-searched-and-in-details-summary-kbd-b/25741
  * * * { display: none; }
}

// we assume blockquotes have their own margins, so all blockquotes
// will remove margins from first (top) and last (bottom) child elements
blockquote > *:first-child {
  margin-top: 0 !important;
}
blockquote > *:last-child {
  margin-bottom: 0 !important;
}

.gap {
  padding: 0.25em 0 0.5em 4.3em;
  color: dark-light-choose($primary-medium, $secondary-high);
  cursor: pointer;
  text-transform: uppercase;
  font-weight: bold;
  font-size: 0.9em;
}

.who-liked {
  transition: height 0.5s;
  a {
    margin: 0 0.25em 0.5em 0;
    display: inline-block;
  }
}


.cooked table, .d-editor-preview table {
  thead {
    border-bottom: 2px solid lighten($primary, 80%);
    th {
      text-align: left;
      padding-bottom: 2px;
    }
  }

  td,th {
    padding: 3px 3px 3px 10px;
  }
  tr {
    border-bottom: 1px solid lighten($primary, 80%);
  }
}

.small-action {
  max-width: 755px;
  border-top: 1px solid $primary-low;
  .topic-avatar {
    padding: 5px 0 3px;
    border-top: none;
    float: left;
    i {
      font-size: 2.500em;
      width: 45px;
      text-align: center;
      color: dark-light-choose($primary-low-mid, $secondary-high);
    }
  }

  .small-action.deleted {
    background-color: dark-light-diff(rgba($danger,.7), $secondary, 50%, -60%);
  }

  .small-action-desc.timegap {
      color: dark-light-choose($primary-medium, $secondary-high);
  }

  .small-action-desc {
    padding: 0.25em 0 0.5em 4.3em;
    margin-top: 6px;
    text-transform: uppercase;
    font-weight: bold;
    font-size: 0.857em;
    color: dark-light-choose($primary-low-mid, $secondary-high);

    .custom-message {
      text-transform: none;
      margin: 15px 0px 5px;
      font-weight: normal;
      font-size: 1.143em;
      p {
        margin: 5px 0;
      }
    }

    .avatar {
      margin-right: 0.8em;
      float: left;
    }

    > p {
      margin: 0;
      padding-top: 4px;
    }
  }

  button {
    background: transparent;
    border: 0;
    float: right;
  }

  clear: both;
}

.whisper {
  .post-info.whisper {
    margin-left: 0.5em;
  }
  .topic-body {
    .cooked {
      font-style: italic;
      color: $primary-medium;
    }
  }
}

a.mention, a.mention-group {
  padding: 2px 4px;
  color: dark-light-choose($primary-high, $secondary-low);
  background: $primary-low;
  border-radius: 8px;
  font-weight: bold;
  font-size: 0.93em;
}

.popup-menu {
  h3 {
    margin-top: 0;
  }
}

#suggested-topics {
  .topics {
    padding-bottom: 15px;
  }
<<<<<<< HEAD
=======
}

.large-image-placeholder {
  > a {

    &.link {
      margin-right: 10px;
    }

    > * { overflow: hidden; }

    > i.fa {
      color: dark-light-choose($primary-medium, $secondary-medium);
      margin-right: 6px;
      font-size: $base-font-size;
      line-height: $base-line-height;
    }

    > span.url {
      display: inline-block;
      max-width: 300px;
      margin-right: 6px;
      text-overflow: ellipsis;
      white-space: nowrap;
    }

    > span.help {
      display: inline-block;
      color: dark-light-choose($primary-medium, $secondary-medium);
      font-size: 0.857em;
      font-style: italic;
      line-height: $base-line-height;
      margin-bottom: 1px;
    }

    > span.badge-notification {
      vertical-align: unset;
    }
  }
}

.broken-image, .large-image {
  color: dark-light-choose($primary-low-mid, $secondary-high);
  border: 1px solid $primary-low;
  font-size: 2.286em;
  padding: 16px;
}

/* below standard tablet portrait ----------- */

@media all
and (max-width : 767px) {
  .reply-to-tab {
    span {display: none;}
  }
  .names {
    span {display: block;}
  }
  .user-title {
    float: left;
    clear: left;
  }
>>>>>>> df163cbf
}<|MERGE_RESOLUTION|>--- conflicted
+++ resolved
@@ -435,8 +435,6 @@
   .topics {
     padding-bottom: 15px;
   }
-<<<<<<< HEAD
-=======
 }
 
 .large-image-placeholder {
@@ -499,5 +497,4 @@
     float: left;
     clear: left;
   }
->>>>>>> df163cbf
 }
--- conflicted
+++ resolved
@@ -270,12 +270,8 @@
     res.set("content-security-policy", newCSP);
   }
 
-<<<<<<< HEAD
-  const isHTML = response.headers.get("content-type")?.startsWith("text/html");
-=======
   const contentType = response.headers.get("content-type");
   const isHTML = contentType && contentType.startsWith("text/html");
->>>>>>> 07c01042
   const responseText = await response.text();
   const preloadJson = isHTML ? extractPreloadJson(responseText) : null;
 

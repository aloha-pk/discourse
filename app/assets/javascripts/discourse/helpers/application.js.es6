--- conflicted
+++ resolved
@@ -13,11 +13,7 @@
 
   let title = I18n.toNumber(orig, { precision: 0 });
   if (params.numberKey) {
-<<<<<<< HEAD
-    title = I18n.t(params.numberKey, { number: title });
-=======
     title = I18n.t(params.numberKey, { number: title, count: parseInt(title) });
->>>>>>> 8923e407
   }
 
   let classNames = 'number';

--- conflicted
+++ resolved
@@ -86,17 +86,12 @@
           {{#if loadedAllPosts}}
 
             {{view "topic-closing" topic=model}}
-<<<<<<< HEAD
-            {{show-popup-button action="showTopicAdminMenu" title="topic_admin_menu" icon="wrench" position="absolute"}}
             {{#if session.showSignupCta}}
               {{! replace "Log In to Reply" with the infobox }}
               {{signup-cta}}
             {{else}}
               {{view "topic-footer-buttons" topic=model}}
             {{/if}}
-=======
-            {{view "topic-footer-buttons" topic=model}}
->>>>>>> 1689f436
 
             {{#if model.pending_posts_count}}
               <div class="has-pending-posts">

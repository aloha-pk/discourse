--- conflicted
+++ resolved
@@ -1,27 +1,15 @@
 import Component from "@ember/component";
 import { iconHTML } from "discourse-common/lib/icon-library";
-<<<<<<< HEAD
-import { bufferedRender } from "discourse-common/lib/buffered-render";
-import { escapeExpression } from "discourse/lib/utilities";
-=======
->>>>>>> baba1cc0
 
 export default Component.extend({
   classNames: ["watched-word"],
   watchedWord: null,
   xIcon: iconHTML("times").htmlSafe(),
 
-<<<<<<< HEAD
-    buildBuffer(buffer) {
-      buffer.push(iconHTML("times"));
-      buffer.push(` ${escapeExpression(this.get("word.word"))}`);
-    },
-=======
   init() {
     this._super(...arguments);
     this.set("watchedWord", this.get("word.word"));
   },
->>>>>>> baba1cc0
 
   click() {
     this.word

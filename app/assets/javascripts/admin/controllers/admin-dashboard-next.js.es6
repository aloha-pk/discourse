--- conflicted
+++ resolved
@@ -16,8 +16,6 @@
     return this.currentUser.get("admin") && (problemsLength || 0) > 0;
   },
 
-<<<<<<< HEAD
-=======
   fetchProblems() {
     if (this.get("isLoadingProblems")) return;
 
@@ -31,7 +29,6 @@
     }
   },
 
->>>>>>> e64402cb
   fetchDashboard() {
     const versionChecks = this.siteSettings.version_checks;
 
@@ -80,55 +77,9 @@
 
   @computed("problemsFetchedAt")
   problemsTimestamp(problemsFetchedAt) {
-<<<<<<< HEAD
-    return moment(problemsFetchedAt).locale("en").format("LLL");
-  },
-
-  @computed("period")
-  startDate(period) {
-    let fullDay = moment().locale("en").utc().subtract(1, "day");
-
-    switch (period) {
-      case "yearly":
-        return fullDay.subtract(1, "year").startOf("day");
-        break;
-      case "quarterly":
-        return fullDay.subtract(3, "month").startOf("day");
-        break;
-      case "weekly":
-        return fullDay.subtract(1, "week").startOf("day");
-        break;
-      case "monthly":
-        return fullDay.subtract(1, "month").startOf("day");
-        break;
-      default:
-        return fullDay.subtract(1, "month").startOf("day");
-    }
-  },
-
-  @computed()
-  lastWeek() {
-    return moment().locale("en").utc().endOf("day").subtract(1, "week");
-  },
-
-  @computed()
-  endDate() {
-    return moment().locale("en").utc().subtract(1, "day").endOf("day");
-  },
-
-  @computed("model.attributes.updated_at")
-  updatedTimestamp(updatedAt) {
-    return moment(updatedAt).format("LLL");
-  },
-
-  @computed("model.attributes.last_backup_taken_at")
-  backupTimestamp(lastBackupTakenAt) {
-    return moment(lastBackupTakenAt).format("LLL");
-=======
     return moment(problemsFetchedAt)
       .locale("en")
       .format("LLL");
->>>>>>> e64402cb
   },
 
   actions: {

--- conflicted
+++ resolved
@@ -368,13 +368,9 @@
       property: properties.title,
       value: postTitle,
       formatedValue:
-<<<<<<< HEAD
-        postTitle && href ? `<a href='${href}'>${escapeExpression(postTitle)}</a>` : "—"
-=======
         postTitle && href
           ? `<a href='${href}'>${escapeExpression(postTitle)}</a>`
           : "—"
->>>>>>> 893b5003
     };
   },
 

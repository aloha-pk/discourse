--- conflicted
+++ resolved
@@ -57,16 +57,12 @@
   end
 
   def show
-<<<<<<< HEAD
-    if backup = Backup[params.fetch(:id)]
-=======
 
     if !EmailBackupToken.compare(current_user.id, params.fetch(:token))
       @error = I18n.t('download_backup_mailer.no_token')
     end
     if !@error && backup = Backup[params.fetch(:id)]
       EmailBackupToken.del(current_user.id)
->>>>>>> e66fa82f
       StaffActionLogger.new(current_user).log_backup_download(backup)
       headers['Content-Length'] = File.size(backup.path).to_s
       send_file backup.path

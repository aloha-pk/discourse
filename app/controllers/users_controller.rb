--- conflicted
+++ resolved
@@ -632,24 +632,14 @@
     if !current_user&.staff? &&
         @user.id != session[SessionController::ACTIVATE_USER_KEY]
 
-<<<<<<< HEAD
-      raise Discourse::InvalidAccess
-=======
       raise Discourse::InvalidAccess.new
->>>>>>> e66fa82f
     end
 
     session.delete(SessionController::ACTIVATE_USER_KEY)
 
-<<<<<<< HEAD
-    if @user.active
-      render_json_error(I18n.t('activation.activated'), status: 409)
-    else @user
-=======
     if @user.active && @user.email_confirmed?
       render_json_error(I18n.t('activation.activated'), status: 409)
     else
->>>>>>> e66fa82f
       @email_token = @user.email_tokens.unconfirmed.active.first
       enqueue_activation_email
       render nothing: true

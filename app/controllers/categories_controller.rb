require_dependency 'category_serializer'

class CategoriesController < ApplicationController

  before_filter :ensure_logged_in, except: [:index, :show, :redirect]
  before_filter :fetch_category, only: [:show, :update, :destroy]
  skip_before_filter :check_xhr, only: [:index, :redirect]

  def redirect
    redirect_to path("/c/#{params[:path]}")
  end

  def index
    @description = SiteSetting.site_description

    options = {}
    options[:latest_posts] = params[:latest_posts] || SiteSetting.category_featured_topics
    options[:parent_category_id] = params[:parent_category_id]
    options[:is_homepage] = current_homepage == "categories".freeze

    @list = CategoryList.new(guardian, options)
    @list.draft_key = Draft::NEW_TOPIC
    @list.draft_sequence = DraftSequence.current(current_user, Draft::NEW_TOPIC)
    @list.draft = Draft.get(current_user, @list.draft_key, @list.draft_sequence) if current_user

    discourse_expires_in 1.minute

<<<<<<< HEAD
    unless current_homepage == 'categories'
=======
    unless current_homepage == "categories"
>>>>>>> 7da72708
      @title = I18n.t('js.filters.categories.title')
    end

    store_preloaded("categories_list", MultiJson.dump(CategoryListSerializer.new(@list, scope: guardian)))
    respond_to do |format|
      format.html { render }
      format.json { render_serialized(@list, CategoryListSerializer) }
    end
  end

  def move
    guardian.ensure_can_create_category!

    params.require("category_id")
    params.require("position")

    if category = Category.find(params["category_id"])
      category.move_to(params["position"].to_i)
      render json: success_json
    else
      render status: 500, json: failed_json
    end
  end

  def reorder
    guardian.ensure_can_create_category!

    params.require(:mapping)
    change_requests = MultiJson.load(params[:mapping])
    by_category = Hash[change_requests.map { |cat, pos| [Category.find(cat.to_i), pos] }]

    unless guardian.is_admin?
      raise Discourse::InvalidAccess unless by_category.keys.all? { |c| guardian.can_see_category? c }
    end

    by_category.each do |cat, pos|
      cat.position = pos
      cat.save if cat.position_changed?
    end
    render json: success_json
  end

  def show
    if Category.topic_create_allowed(guardian).where(id: @category.id).exists?
      @category.permission = CategoryGroup.permission_types[:full]
    end
    render_serialized(@category, CategorySerializer)
  end

  def create
    guardian.ensure_can_create!(Category)

    position = category_params.delete(:position)

    @category = Category.create(category_params.merge(user: current_user))
    return render_json_error(@category) unless @category.save

    @category.move_to(position.to_i) if position
    render_serialized(@category, CategorySerializer)
  end

  def update
    guardian.ensure_can_edit!(@category)

    json_result(@category, serializer: CategorySerializer) do |cat|

      cat.move_to(category_params[:position].to_i) if category_params[:position]

      if category_params.key? :email_in and category_params[:email_in].length == 0
        # properly null the value so the database constrain doesn't catch us
        category_params[:email_in] = nil
      elsif category_params.key? :email_in and existing_category = Category.find_by(email_in: category_params[:email_in]) and existing_category.id != @category.id
        # check if email_in address is already in use for other category
        return render_json_error I18n.t('category.errors.email_in_already_exist', {email_in: category_params[:email_in], category_name: existing_category.name})
      end

      category_params.delete(:position)

      cat.update_attributes(category_params)
    end
  end

  def update_slug
    @category = Category.find(params[:category_id].to_i)
    guardian.ensure_can_edit!(@category)

    custom_slug = params[:slug].to_s

    if custom_slug.present? && @category.update_attributes(slug: custom_slug)
      render json: success_json
    else
      render_json_error(@category)
    end
  end

  def set_notifications
    category_id = params[:category_id].to_i
    notification_level = params[:notification_level].to_i

    CategoryUser.set_notification_level_for_category(current_user, notification_level, category_id)
    render json: success_json
  end

  def destroy
    guardian.ensure_can_delete!(@category)
    @category.destroy

    render json: success_json
  end

  private

    def required_param_keys
      [:name, :color, :text_color]
    end

    def category_params
      @category_params ||= begin
        required_param_keys.each do |key|
          params.require(key)
        end

        if p = params[:permissions]
          p.each do |k,v|
            p[k] = v.to_i
          end
        end

        params.permit(*required_param_keys,
                        :position,
                        :email_in,
                        :email_in_allow_strangers,
                        :suppress_from_homepage,
                        :parent_category_id,
                        :auto_close_hours,
                        :auto_close_based_on_last_post,
                        :logo_url,
                        :background_url,
                        :allow_badges,
                        :slug,
                        :topic_template,
                        :custom_fields => [params[:custom_fields].try(:keys)],
                        :permissions => [*p.try(:keys)])
      end
    end

    def fetch_category
      @category = Category.find_by(slug: params[:id]) || Category.find_by(id: params[:id].to_i)
    end
end<|MERGE_RESOLUTION|>--- conflicted
+++ resolved
@@ -25,11 +25,7 @@
 
     discourse_expires_in 1.minute
 
-<<<<<<< HEAD
-    unless current_homepage == 'categories'
-=======
     unless current_homepage == "categories"
->>>>>>> 7da72708
       @title = I18n.t('js.filters.categories.title')
     end
 

require_dependency "onebox/discourse_onebox_sanitize_config"
require_dependency 'final_destination'

Dir["#{Rails.root}/lib/onebox/engine/*_onebox.rb"].sort.each { |f| require f }

module Oneboxer
  # keep reloaders happy
  unless defined? Oneboxer::Result
    Result = Struct.new(:doc, :changed) do
      def to_html
        doc.to_html
      end

      def changed?
        changed
      end
    end
  end

  def self.ignore_redirects
    @ignore_redirects ||= ['http://www.dropbox.com', 'http://store.steampowered.com', Discourse.base_url]
  end

  def self.force_get_hosts
    @force_get_hosts ||= ['http://us.battle.net']
  end

  def self.preview(url, options = nil)
    options ||= {}
    invalidate(url) if options[:invalidate_oneboxes]
    onebox_raw(url, options)[:preview]
  end

  def self.onebox(url, options = nil)
    options ||= {}
    invalidate(url) if options[:invalidate_oneboxes]
    onebox_raw(url, options)[:onebox]
  end

  def self.cached_onebox(url)
    if c = Rails.cache.read(onebox_cache_key(url))
      c[:onebox]
    end
  rescue => e
    invalidate(url)
    Rails.logger.warn("invalid cached onebox for #{url} #{e}")
    ""
  end

  def self.cached_preview(url)
    if c = Rails.cache.read(onebox_cache_key(url))
      c[:preview]
    end
  rescue => e
    invalidate(url)
    Rails.logger.warn("invalid cached preview for #{url} #{e}")
    ""
  end

  def self.invalidate(url)
    Rails.cache.delete(onebox_cache_key(url))
  end

  # Parse URLs out of HTML, returning the document when finished.
  def self.each_onebox_link(string_or_doc)
    doc = string_or_doc
    doc = Nokogiri::HTML::fragment(doc) if doc.is_a?(String)

    onebox_links = doc.search("a.onebox")
    if onebox_links.present?
      onebox_links.each do |link|
        yield(link['href'], link) if link['href'].present?
      end
    end

    doc
  end

  def self.apply(string_or_doc, args = nil)
    doc = string_or_doc
    doc = Nokogiri::HTML::fragment(doc) if doc.is_a?(String)
    changed = false

    each_onebox_link(doc) do |url, element|
      onebox, _ = yield(url, element)
      if onebox
        parsed_onebox = Nokogiri::HTML::fragment(onebox)
        next unless parsed_onebox.children.count > 0

        # special logic to strip empty p elements
        if element&.parent&.node_name&.downcase == "p" && element&.parent&.children&.count == 1
          element = element.parent
        end

        changed = true
        element.swap parsed_onebox.to_html
      end
    end

    Result.new(doc, changed)
  end

  def self.is_previewing?(user_id)
    $redis.get(preview_key(user_id)) == "1"
  end

  def self.preview_onebox!(user_id)
    $redis.setex(preview_key(user_id), 1.minute, "1")
  end

  def self.onebox_previewed!(user_id)
    $redis.del(preview_key(user_id))
  end

  def self.engine(url)
    Onebox::Matcher.new(url).oneboxed
  end

  private

    def self.preview_key(user_id)
      "onebox:preview:#{user_id}"
    end

    def self.blank_onebox
      { preview: "", onebox: "" }
    end

    def self.onebox_cache_key(url)
      "onebox__#{url}"
    end

    def self.onebox_raw(url, opts = {})
      local_onebox(url, opts) || external_onebox(url)
    rescue => e
      # no point warning here, just cause we have an issue oneboxing a url
      # we can later hunt for failed oneboxes by searching logs if needed
      Rails.logger.info("Failed to onebox #{url} #{e} #{e.backtrace}")
      # return a blank hash, so rest of the code works
      blank_onebox
    end

    def self.local_onebox(url, opts = {})
      return unless route = Discourse.route_for(url)

      html =
        case route[:controller]
        when "uploads" then local_upload_html(url)
        when "topics"  then local_topic_html(url, route, opts)
        when "users"   then local_user_html(url, route)
        end

      html = html.presence || "<a href='#{url}'>#{url}</a>"
      { onebox: html, preview: html }
    end

    def self.local_upload_html(url)
      case File.extname(URI(url).path || "")
      when /^\.(mov|mp4|webm|ogv)$/i
        "<video width='100%' height='100%' controls><source src='#{url}'><a href='#{url}'>#{url}</a></video>"
      when /^\.(mp3|ogg|wav|m4a)$/i
        "<audio controls><source src='#{url}'><a href='#{url}'>#{url}</a></audio>"
      end
    end

    def self.local_topic_html(url, route, opts)
      return unless current_user = User.find_by(id: opts[:user_id])
<<<<<<< HEAD
      return unless current_category = Category.find_by(id: opts[:category_id])
      return unless Guardian.new(current_user).can_see_category?(current_category)

      if route[:post_number].to_i > 1
        post = Post.find_by(topic_id: route[:topic_id], post_number: route[:post_number])

        return unless post.present? && !post.hidden
        return unless current_category.id == post.topic.category_id || Guardian.new.can_see_post?(post)

        topic = post.topic
=======

      if current_category = Category.find_by(id: opts[:category_id])
        return unless Guardian.new(current_user).can_see_category?(current_category)
      end

      topic = Topic.find_by(id: route[:topic_id])

      return unless topic
      return if topic.private_message?

      if current_category&.id != topic.category_id
        return unless Guardian.new.can_see_topic?(topic)
      end

      post = nil
      post_number = route[:post_number].to_i
      if post_number > 1
        post = topic.posts.where(post_number: route[:post_number].to_i).first
      else
        post = topic.ordered_posts.first
      end

      return if !post || post.hidden || post.post_type != Post.types[:regular]

      if route[:post_number].to_i > 1
>>>>>>> 322aa9ed
        excerpt = post.excerpt(SiteSetting.post_onebox_maxlength)
        excerpt.gsub!(/[\r\n]+/, " ")
        excerpt.gsub!("[/quote]", "[quote]") # don't break my quote

        quote = "[quote=\"#{post.user.username}, topic:#{topic.id}, post:#{post.post_number}\"]\n#{excerpt}\n[/quote]"

        PrettyText.cook(quote)
      else
<<<<<<< HEAD
        return unless topic = Topic.find_by(id: route[:topic_id])
        return unless current_category.id == topic.category_id || Guardian.new.can_see_topic?(topic)

        first_post = topic.ordered_posts.first

=======
>>>>>>> 322aa9ed
        args = {
          topic_id: topic.id,
          avatar: PrettyText.avatar_img(topic.user.avatar_template, "tiny"),
          original_url: url,
          title: PrettyText.unescape_emoji(CGI::escapeHTML(topic.title)),
          category_html: CategoryBadge.html_for(topic.category),
<<<<<<< HEAD
          quote: first_post.excerpt(SiteSetting.post_onebox_maxlength),
=======
          quote: post.excerpt(SiteSetting.post_onebox_maxlength),
>>>>>>> 322aa9ed
        }

        template = File.read("#{Rails.root}/lib/onebox/templates/discourse_topic_onebox.hbs")
        Mustache.render(template, args)
      end
    end

    def self.local_user_html(url, route)
      username = route[:username] || ""

      if user = User.find_by(username_lower: username.downcase)
        args = {
          user_id: user.id,
          username: user.username,
          avatar: PrettyText.avatar_img(user.avatar_template, "extra_large"),
          name: user.name,
          bio: user.user_profile.bio_excerpt(230),
          location: user.user_profile.location,
          joined: I18n.t('joined'),
          created_at: user.created_at.strftime(I18n.t('datetime_formats.formats.date_only')),
          website: user.user_profile.website,
          website_name: UserSerializer.new(user).website_name,
          original_url: url
        }

        template = File.read("#{Rails.root}/lib/onebox/templates/discourse_user_onebox.hbs")
        Mustache.render(template, args)
      else
        nil
      end
    end

    def self.external_onebox(url)
      Rails.cache.fetch(onebox_cache_key(url), expires_in: 1.day) do
        fd = FinalDestination.new(url, ignore_redirects: ignore_redirects, force_get_hosts: force_get_hosts)
        uri = fd.resolve
        return blank_onebox if uri.blank? || SiteSetting.onebox_domains_blacklist.include?(uri.hostname)

        options = {
          cache: {},
          max_width: 695,
          sanitize_config: Sanitize::Config::DISCOURSE_ONEBOX
        }

        options[:cookie] = fd.cookie if fd.cookie

        if Rails.env.development? && SiteSetting.port.to_i > 0
          Onebox.options = { allowed_ports: [80, 443, SiteSetting.port.to_i] }
        end

        r = Onebox.preview(uri.to_s, options)

        { onebox: r.to_s, preview: r&.placeholder_html.to_s }
      end
    end

end<|MERGE_RESOLUTION|>--- conflicted
+++ resolved
@@ -165,18 +165,6 @@
 
     def self.local_topic_html(url, route, opts)
       return unless current_user = User.find_by(id: opts[:user_id])
-<<<<<<< HEAD
-      return unless current_category = Category.find_by(id: opts[:category_id])
-      return unless Guardian.new(current_user).can_see_category?(current_category)
-
-      if route[:post_number].to_i > 1
-        post = Post.find_by(topic_id: route[:topic_id], post_number: route[:post_number])
-
-        return unless post.present? && !post.hidden
-        return unless current_category.id == post.topic.category_id || Guardian.new.can_see_post?(post)
-
-        topic = post.topic
-=======
 
       if current_category = Category.find_by(id: opts[:category_id])
         return unless Guardian.new(current_user).can_see_category?(current_category)
@@ -202,7 +190,6 @@
       return if !post || post.hidden || post.post_type != Post.types[:regular]
 
       if route[:post_number].to_i > 1
->>>>>>> 322aa9ed
         excerpt = post.excerpt(SiteSetting.post_onebox_maxlength)
         excerpt.gsub!(/[\r\n]+/, " ")
         excerpt.gsub!("[/quote]", "[quote]") # don't break my quote
@@ -211,25 +198,13 @@
 
         PrettyText.cook(quote)
       else
-<<<<<<< HEAD
-        return unless topic = Topic.find_by(id: route[:topic_id])
-        return unless current_category.id == topic.category_id || Guardian.new.can_see_topic?(topic)
-
-        first_post = topic.ordered_posts.first
-
-=======
->>>>>>> 322aa9ed
         args = {
           topic_id: topic.id,
           avatar: PrettyText.avatar_img(topic.user.avatar_template, "tiny"),
           original_url: url,
           title: PrettyText.unescape_emoji(CGI::escapeHTML(topic.title)),
           category_html: CategoryBadge.html_for(topic.category),
-<<<<<<< HEAD
-          quote: first_post.excerpt(SiteSetting.post_onebox_maxlength),
-=======
           quote: post.excerpt(SiteSetting.post_onebox_maxlength),
->>>>>>> 322aa9ed
         }
 
         template = File.read("#{Rails.root}/lib/onebox/templates/discourse_topic_onebox.hbs")

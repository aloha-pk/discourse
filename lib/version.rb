module Discourse
  # work around reloader
  unless defined? ::Discourse::VERSION
    module VERSION #:nodoc:
      MAJOR = 1
      MINOR = 3
      TINY  = 0
<<<<<<< HEAD
      PRE   = 'beta8'
=======
      PRE   = 'beta9'
>>>>>>> 8b77f57a

      STRING = [MAJOR, MINOR, TINY, PRE].compact.join('.')
    end
  end

  def self.has_needed_version?(current, needed)
    current_split = current.split('.')
    needed_split = needed.split('.')

    (0..[current_split.size, needed_split.size].max).each do |idx|
      current_str = current_split[idx] || ''

      c0 = (needed_split[idx] || '').sub('beta', '').to_i
      c1 = (current_str || '').sub('beta', '').to_i

      # beta is less than stable
      return false if current_str.include?('beta') && (c0 == 0) && (c1 > 0)

      return true if c1 > c0
      return false if c0 > c1
    end

    true
  end
end<|MERGE_RESOLUTION|>--- conflicted
+++ resolved
@@ -5,11 +5,7 @@
       MAJOR = 1
       MINOR = 3
       TINY  = 0
-<<<<<<< HEAD
-      PRE   = 'beta8'
-=======
       PRE   = 'beta9'
->>>>>>> 8b77f57a
 
       STRING = [MAJOR, MINOR, TINY, PRE].compact.join('.')
     end

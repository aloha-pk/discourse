--- conflicted
+++ resolved
@@ -257,11 +257,7 @@
     return unless SiteSetting.crawl_images? || Discourse.store.has_been_uploaded?(url)
 
     @size_cache[url] = FastImage.size(absolute_url)
-<<<<<<< HEAD
-  rescue Zlib::BufError, URI::InvalidURIError, URI::InvalidComponentError
-=======
   rescue Zlib::BufError, URI::InvalidURIError, URI::InvalidComponentError, OpenSSL::SSL::SSLError
->>>>>>> dee9af28
     # FastImage.size raises BufError for some gifs, leave it.
   end
 

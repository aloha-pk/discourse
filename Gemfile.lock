GEM
  remote: https://rubygems.org/
  specs:
    actionmailer (6.0.3.3)
      actionpack (= 6.0.3.3)
      actionview (= 6.0.3.3)
      activejob (= 6.0.3.3)
      mail (~> 2.5, >= 2.5.4)
      rails-dom-testing (~> 2.0)
    actionpack (6.0.3.3)
      actionview (= 6.0.3.3)
      activesupport (= 6.0.3.3)
      rack (~> 2.0, >= 2.0.8)
      rack-test (>= 0.6.3)
      rails-dom-testing (~> 2.0)
      rails-html-sanitizer (~> 1.0, >= 1.2.0)
    actionview (6.0.3.3)
      activesupport (= 6.0.3.3)
      builder (~> 3.1)
      erubi (~> 1.4)
      rails-dom-testing (~> 2.0)
      rails-html-sanitizer (~> 1.1, >= 1.2.0)
    actionview_precompiler (0.2.3)
      actionview (>= 6.0.a)
    active_model_serializers (0.8.4)
      activemodel (>= 3.0)
    activejob (6.0.3.3)
      activesupport (= 6.0.3.3)
      globalid (>= 0.3.6)
    activemodel (6.0.3.3)
      activesupport (= 6.0.3.3)
    activerecord (6.0.3.3)
      activemodel (= 6.0.3.3)
      activesupport (= 6.0.3.3)
    activesupport (6.0.3.3)
      concurrent-ruby (~> 1.0, >= 1.0.2)
      i18n (>= 0.7, < 2)
      minitest (~> 5.1)
      tzinfo (~> 1.1)
      zeitwerk (~> 2.2, >= 2.2.2)
    addressable (2.7.0)
      public_suffix (>= 2.0.2, < 5.0)
    annotate (3.1.1)
      activerecord (>= 3.2, < 7.0)
      rake (>= 10.4, < 14.0)
    ast (2.4.1)
    aws-eventstream (1.1.0)
    aws-partitions (1.390.0)
    aws-sdk-core (3.109.2)
      aws-eventstream (~> 1, >= 1.0.2)
      aws-partitions (~> 1, >= 1.239.0)
      aws-sigv4 (~> 1.1)
      jmespath (~> 1.0)
    aws-sdk-kms (1.39.0)
      aws-sdk-core (~> 3, >= 3.109.0)
      aws-sigv4 (~> 1.1)
    aws-sdk-s3 (1.83.2)
      aws-sdk-core (~> 3, >= 3.109.0)
      aws-sdk-kms (~> 1)
      aws-sigv4 (~> 1.1)
    aws-sdk-sns (1.35.0)
      aws-sdk-core (~> 3, >= 3.109.0)
      aws-sigv4 (~> 1.1)
    aws-sigv4 (1.2.2)
      aws-eventstream (~> 1, >= 1.0.2)
    barber (0.12.2)
      ember-source (>= 1.0, < 3.1)
      execjs (>= 1.2, < 3)
    better_errors (2.9.1)
      coderay (>= 1.0.0)
      erubi (>= 1.0.0)
      rack (>= 0.9.0)
    binding_of_caller (1.0.0)
      debug_inspector (>= 0.0.1)
    bootsnap (1.5.1)
      msgpack (~> 1.0)
    builder (3.2.4)
    bullet (6.1.2)
      activesupport (>= 3.0.0)
      uniform_notifier (~> 1.11)
    byebug (11.1.3)
    cbor (0.5.9.6)
    certified (1.0.0)
    chunky_png (1.4.0)
    coderay (1.1.3)
    colored2 (3.1.2)
    concurrent-ruby (1.1.8)
    connection_pool (2.2.3)
    cose (1.2.0)
      cbor (~> 0.5.9)
      openssl-signature_algorithm (~> 1.0)
    cppjieba_rb (0.3.3)
    crack (0.4.5)
      rexml
    crass (1.0.6)
    css_parser (1.7.1)
      addressable
    debug_inspector (1.0.0)
    diff-lcs (1.4.4)
    diffy (3.4.0)
    discourse-ember-rails (0.18.6)
      active_model_serializers
      ember-data-source (>= 1.0.0.beta.5)
      ember-handlebars-template (>= 0.1.1, < 1.0)
      ember-source (>= 1.1.0)
      jquery-rails (>= 1.0.17)
      railties (>= 3.1)
    discourse-ember-source (3.12.2.2)
    discourse-fonts (0.0.5)
    discourse_image_optim (0.26.2)
      exifr (~> 1.2, >= 1.2.2)
      fspath (~> 3.0)
      image_size (~> 1.5)
      in_threads (~> 1.3)
      progress (~> 3.0, >= 3.0.1)
    docile (1.3.5)
    email_reply_trimmer (0.1.13)
    ember-data-source (3.0.2)
      ember-source (>= 2, < 3.0)
    ember-handlebars-template (0.8.0)
      barber (>= 0.11.0)
      sprockets (>= 3.3, < 4.1)
    ember-source (2.18.2)
    erubi (1.10.0)
    excon (0.78.1)
    execjs (2.7.0)
    exifr (1.3.9)
    fabrication (2.21.1)
    fakeweb (1.3.0)
    faraday (1.3.0)
      faraday-net_http (~> 1.0)
      multipart-post (>= 1.2, < 3)
      ruby2_keywords
    faraday-net_http (1.0.1)
    fast_blank (1.0.0)
    fast_xs (0.8.0)
    fastimage (2.2.1)
    ffi (1.14.2)
    fspath (3.1.2)
    gc_tracer (1.5.1)
    globalid (0.4.2)
      activesupport (>= 4.2.0)
    guess_html_encoding (0.0.11)
    hashdiff (1.0.1)
    hashie (4.1.0)
    highline (2.0.3)
    hkdf (0.3.0)
    htmlentities (4.3.4)
    http_accept_language (2.1.1)
    i18n (1.8.7)
      concurrent-ruby (~> 1.0)
    image_size (1.5.0)
    in_threads (1.5.4)
    jmespath (1.4.0)
    jquery-rails (4.4.0)
      rails-dom-testing (>= 1, < 3)
      railties (>= 4.2.0)
      thor (>= 0.14, < 2.0)
    json (2.5.1)
    json-schema (2.8.1)
      addressable (>= 2.4)
    jwt (2.2.2)
    kgio (2.11.3)
    libv8 (8.4.255.0)
    libv8 (8.4.255.0-x86_64-darwin-18)
    libv8 (8.4.255.0-x86_64-darwin-19)
    libv8 (8.4.255.0-x86_64-darwin-20)
    libv8 (8.4.255.0-x86_64-linux)
    listen (3.4.1)
      rb-fsevent (~> 0.10, >= 0.10.3)
      rb-inotify (~> 0.9, >= 0.9.10)
    lograge (0.11.2)
      actionpack (>= 4)
      activesupport (>= 4)
      railties (>= 4)
      request_store (~> 1.0)
    logstash-event (1.2.02)
    logstash-logger (0.26.1)
      logstash-event (~> 1.2)
    logster (2.9.4)
    loofah (2.9.0)
      crass (~> 1.0.2)
      nokogiri (>= 1.5.9)
    lru_redux (1.1.0)
    lz4-ruby (0.3.3)
    mail (2.7.1)
      mini_mime (>= 0.1.1)
    maxminddb (0.1.22)
    memory_profiler (1.0.0)
    message_bus (3.3.4)
      rack (>= 1.1.3)
    method_source (1.0.0)
    mini_mime (1.0.2)
    mini_portile2 (2.5.0)
    mini_racer (0.3.1)
      libv8 (~> 8.4.255)
    mini_scheduler (0.13.0)
      sidekiq (>= 4.2.3)
    mini_sql (1.0.1)
    mini_suffix (0.3.0)
      ffi (~> 1.9)
    minitest (5.14.3)
    mocha (1.12.0)
    mock_redis (0.27.3)
      ruby2_keywords
    msgpack (1.3.3)
    multi_json (1.15.0)
    multi_xml (0.6.0)
    multipart-post (2.1.1)
    mustache (1.1.1)
    nio4r (2.5.4)
    nokogiri (1.11.1)
      mini_portile2 (~> 2.5.0)
      racc (~> 1.4)
    nokogiri (1.11.1-x86_64-darwin)
      racc (~> 1.4)
    nokogiri (1.11.1-x86_64-linux)
      racc (~> 1.4)
    nokogumbo (2.0.4)
      nokogiri (~> 1.8, >= 1.8.4)
    oauth (0.5.5)
    oauth2 (1.4.4)
      faraday (>= 0.8, < 2.0)
      jwt (>= 1.0, < 3.0)
      multi_json (~> 1.3)
      multi_xml (~> 0.5)
      rack (>= 1.2, < 3)
    oj (3.11.0)
    omniauth (1.9.1)
      hashie (>= 3.4.6)
      rack (>= 1.6.2, < 3)
    omniauth-facebook (8.0.0)
      omniauth-oauth2 (~> 1.2)
    omniauth-github (1.4.0)
      omniauth (~> 1.5)
      omniauth-oauth2 (>= 1.4.0, < 2.0)
    omniauth-google-oauth2 (0.8.1)
      jwt (>= 2.0)
      oauth2 (~> 1.1)
      omniauth (>= 1.1.1)
      omniauth-oauth2 (>= 1.6)
    omniauth-oauth (1.1.0)
      oauth
      omniauth (~> 1.0)
    omniauth-oauth2 (1.7.1)
      oauth2 (~> 1.4)
      omniauth (>= 1.9, < 3)
    omniauth-twitter (1.4.0)
      omniauth-oauth (~> 1.1)
      rack
<<<<<<< HEAD
    onebox (2.2.1)
=======
    onebox (2.2.2)
>>>>>>> c232b5a2
      addressable (~> 2.7.0)
      htmlentities (~> 4.3)
      multi_json (~> 1.11)
      mustache
      nokogiri (~> 1.7)
      sanitize
    openssl-signature_algorithm (1.0.0)
    optimist (3.0.1)
    parallel (1.20.1)
    parallel_tests (3.4.0)
      parallel
    parser (3.0.0.0)
      ast (~> 2.4.1)
    pg (1.2.3)
    progress (3.5.2)
    pry (0.13.1)
      coderay (~> 1.1)
      method_source (~> 1.0)
    pry-byebug (3.9.0)
      byebug (~> 11.0)
      pry (~> 0.13.0)
    pry-rails (0.3.9)
      pry (>= 0.10.4)
    public_suffix (4.0.6)
    puma (5.1.1)
      nio4r (~> 2.0)
    r2 (0.2.7)
    racc (1.5.2)
    rack (2.2.3)
    rack-mini-profiler (2.3.0)
      rack (>= 1.2.0)
    rack-protection (2.1.0)
      rack
    rack-test (1.1.0)
      rack (>= 1.0, < 3)
    rails-dom-testing (2.0.3)
      activesupport (>= 4.2.0)
      nokogiri (>= 1.6)
    rails-html-sanitizer (1.3.0)
      loofah (~> 2.3)
    rails_failover (0.6.5)
      activerecord (~> 6.0)
      concurrent-ruby
      railties (~> 6.0)
    rails_multisite (2.5.0)
      activerecord (> 5.0, < 7)
      railties (> 5.0, < 7)
    railties (6.0.3.3)
      actionpack (= 6.0.3.3)
      activesupport (= 6.0.3.3)
      method_source
      rake (>= 0.8.7)
      thor (>= 0.20.3, < 2.0)
    rainbow (3.0.0)
    raindrops (0.19.1)
    rake (13.0.3)
    rb-fsevent (0.10.4)
    rb-inotify (0.10.1)
      ffi (~> 1.0)
    rbtrace (0.4.14)
      ffi (>= 1.0.6)
      msgpack (>= 0.4.3)
      optimist (>= 3.0.0)
    rchardet (1.8.0)
    redis (4.2.5)
    redis-namespace (1.8.0)
      redis (>= 3.0.4)
    regexp_parser (2.0.3)
    request_store (1.5.0)
      rack (>= 1.4)
    rexml (3.2.4)
    rinku (2.0.6)
    rotp (6.2.0)
    rqrcode (1.2.0)
      chunky_png (~> 1.0)
      rqrcode_core (~> 0.2)
    rqrcode_core (0.2.0)
    rspec (3.10.0)
      rspec-core (~> 3.10.0)
      rspec-expectations (~> 3.10.0)
      rspec-mocks (~> 3.10.0)
    rspec-core (3.10.1)
      rspec-support (~> 3.10.0)
    rspec-expectations (3.10.1)
      diff-lcs (>= 1.2.0, < 2.0)
      rspec-support (~> 3.10.0)
    rspec-html-matchers (0.9.4)
      nokogiri (~> 1)
      rspec (>= 3.0.0.a, < 4)
    rspec-mocks (3.10.1)
      diff-lcs (>= 1.2.0, < 2.0)
      rspec-support (~> 3.10.0)
    rspec-rails (4.0.2)
      actionpack (>= 4.2)
      activesupport (>= 4.2)
      railties (>= 4.2)
      rspec-core (~> 3.10)
      rspec-expectations (~> 3.10)
      rspec-mocks (~> 3.10)
      rspec-support (~> 3.10)
    rspec-support (3.10.1)
    rswag-specs (2.3.1)
      activesupport (>= 3.1, < 7.0)
      json-schema (~> 2.2)
      railties (>= 3.1, < 7.0)
    rtlit (0.0.5)
    rubocop (1.8.1)
      parallel (~> 1.10)
      parser (>= 3.0.0.0)
      rainbow (>= 2.2.2, < 4.0)
      regexp_parser (>= 1.8, < 3.0)
      rexml
      rubocop-ast (>= 1.2.0, < 2.0)
      ruby-progressbar (~> 1.7)
      unicode-display_width (>= 1.4.0, < 3.0)
    rubocop-ast (1.4.0)
      parser (>= 2.7.1.5)
    rubocop-discourse (2.4.1)
      rubocop (>= 1.1.0)
      rubocop-rspec (>= 2.0.0)
    rubocop-rspec (2.1.0)
      rubocop (~> 1.0)
      rubocop-ast (>= 1.1.0)
    ruby-prof (1.4.2)
    ruby-progressbar (1.11.0)
    ruby-readability (0.7.0)
      guess_html_encoding (>= 0.0.4)
      nokogiri (>= 1.6.0)
    ruby2_keywords (0.0.4)
    rubyzip (2.3.0)
    sanitize (5.2.3)
      crass (~> 1.0.2)
      nokogiri (>= 1.8.0)
      nokogumbo (~> 2.0)
    sassc (2.0.1)
      ffi (~> 1.9)
      rake
    sassc-rails (2.1.2)
      railties (>= 4.0.0)
      sassc (>= 2.0)
      sprockets (> 3.0)
      sprockets-rails
      tilt
    seed-fu (2.3.9)
      activerecord (>= 3.1)
      activesupport (>= 3.1)
    shoulda-matchers (4.5.0)
      activesupport (>= 4.2.0)
    sidekiq (6.1.2)
      connection_pool (>= 2.2.2)
      rack (~> 2.0)
      redis (>= 4.2.0)
    simplecov (0.21.2)
      docile (~> 1.1)
      simplecov-html (~> 0.11)
      simplecov_json_formatter (~> 0.1)
    simplecov-html (0.12.3)
    simplecov_json_formatter (0.1.2)
    sprockets (3.7.2)
      concurrent-ruby (~> 1.0)
      rack (> 1, < 3)
    sprockets-rails (3.2.2)
      actionpack (>= 4.0)
      activesupport (>= 4.0)
      sprockets (>= 3.0.0)
    sshkey (2.0.0)
    stackprof (0.2.16)
    test-prof (0.12.2)
    thor (1.1.0)
    thread_safe (0.3.6)
    tilt (2.0.10)
    tzinfo (1.2.9)
      thread_safe (~> 0.1)
    uglifier (4.2.0)
      execjs (>= 0.3.0, < 3)
    unf (0.1.4)
      unf_ext
    unf_ext (0.0.7.7)
    unicode-display_width (2.0.0)
    unicorn (5.8.0)
      kgio (~> 2.6)
      raindrops (~> 0.7)
    uniform_notifier (1.13.2)
    webmock (3.11.1)
      addressable (>= 2.3.6)
      crack (>= 0.3.2)
      hashdiff (>= 0.4.0, < 2.0.0)
    webpush (1.1.0)
      hkdf (~> 0.2)
      jwt (~> 2.0)
    xorcist (1.1.2)
    yaml-lint (0.0.10)
    zeitwerk (2.4.2)

PLATFORMS
  ruby
  x86_64-darwin-18
  x86_64-darwin-19
  x86_64-darwin-20
  x86_64-linux

DEPENDENCIES
  actionmailer (= 6.0.3.3)
  actionpack (= 6.0.3.3)
  actionview (= 6.0.3.3)
  actionview_precompiler
  active_model_serializers (~> 0.8.3)
  activemodel (= 6.0.3.3)
  activerecord (= 6.0.3.3)
  activesupport (= 6.0.3.3)
  addressable
  annotate
  aws-sdk-s3
  aws-sdk-sns
  barber
  better_errors
  binding_of_caller
  bootsnap
  bullet
  byebug
  cbor
  certified
  colored2
  cose
  cppjieba_rb
  css_parser
  diffy
  discourse-ember-rails (= 0.18.6)
  discourse-ember-source (~> 3.12.2)
  discourse-fonts
  discourse_image_optim
  email_reply_trimmer
  ember-handlebars-template (= 0.8.0)
  excon
  execjs
  fabrication
  fakeweb
  fast_blank
  fast_xs
  fastimage
  gc_tracer
  highline
  htmlentities
  http_accept_language
  json
  listen
  lograge
  logstash-event
  logstash-logger
  logster
  lru_redux
  lz4-ruby
  mail
  maxminddb
  memory_profiler
  message_bus
  mini_mime
  mini_racer
  mini_scheduler
  mini_sql
  mini_suffix
  minitest
  mocha
  mock_redis
  multi_json
  mustache
  nokogiri
  oj
  omniauth
  omniauth-facebook
  omniauth-github
  omniauth-google-oauth2
  omniauth-oauth2
  omniauth-twitter
  onebox
  parallel_tests
  pg
  pry-byebug
  pry-rails
  puma
  r2
  rack
  rack-mini-profiler
  rack-protection
  rails_failover
  rails_multisite
  railties (= 6.0.3.3)
  rake
  rb-fsevent
  rbtrace
  rchardet
  redis
  redis-namespace
  rinku
  rotp
  rqrcode
  rspec
  rspec-html-matchers
  rspec-rails
  rswag-specs
  rtlit
  rubocop-discourse
  ruby-prof
  ruby-readability
  rubyzip
  sassc (= 2.0.1)
  sassc-rails
  seed-fu
  shoulda-matchers
  sidekiq
  simplecov
  sprockets (= 3.7.2)
  sprockets-rails
  sshkey
  stackprof
  test-prof
  thor
  uglifier
  unf
  unicorn
  webmock
  webpush
  xorcist
  yaml-lint

BUNDLED WITH
   2.2.3<|MERGE_RESOLUTION|>--- conflicted
+++ resolved
@@ -248,11 +248,7 @@
     omniauth-twitter (1.4.0)
       omniauth-oauth (~> 1.1)
       rack
-<<<<<<< HEAD
-    onebox (2.2.1)
-=======
     onebox (2.2.2)
->>>>>>> c232b5a2
       addressable (~> 2.7.0)
       htmlentities (~> 4.3)
       multi_json (~> 1.11)
